--- conflicted
+++ resolved
@@ -43,14 +43,10 @@
 // HVE32: Wrong amount received
 // HVE33: Reward level can not be more than 10000
 // HVE34: LP token is zero
-<<<<<<< HEAD
 // HVE35: Only fee setter
 // HVE36: Fee must be less than 2%
-contract  HATVaults is HATMaster {
-=======
-// HVE35: Token approve reset failed
+// HVE37: Token approve reset failed
 contract  HATVaults is Governable, HATMaster {
->>>>>>> b21f7531
     using SafeMath  for uint256;
     using SafeERC20 for IERC20;
 
@@ -846,7 +842,7 @@
             amountOutMinimum: _amountOutMinimum
         }));
         require(HAT.balanceOf(address(this)) - hatBalanceBefore >= _amountOutMinimum, "HVE32");
-        require(_token.approve(address(uniSwapRouter), 0), "HVE35");
+        require(_token.approve(address(uniSwapRouter), 0), "HVE37");
     }
 
     /**
