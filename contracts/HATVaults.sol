--- conflicted
+++ resolved
@@ -103,12 +103,8 @@
     //pid -> SubmittedClaim
     mapping(uint256 => SubmittedClaim) public submittedClaims;
     //poolId -> (address -> requestTime)
-<<<<<<< HEAD
+    // Time of when last withdraw request pending period ended, or 0 if last action was deposit or withdraw
     mapping(uint256 => mapping(address => uint256)) public withdrawEnableStartTime;
-=======
-    // Time of when last withdraw request pending period ended, or 0 if last action was deposit or withdraw
-    mapping(uint256 => mapping(address => uint256)) public withdrawRequests;
->>>>>>> a210f7e9
     //poolId -> PendingRewardsLevels
     mapping(uint256 => PendingRewardsLevels) public pendingRewardsLevels;
 
@@ -204,26 +200,17 @@
 
     /**
    * @dev constructor -
-   * @param _rewardsToken the reward token address (HAT)
-   * @param _rewardPerBlock the reward amount per block the contract will reward pools
-<<<<<<< HEAD
-   * @param _startRewardingBlock start block of of which the contract will start rewarding from.
-   * @param _multiplierPeriod a fix period value. each period will have its own multiplier value.
-   *        which set the reward for each period. e.g a value of 100000 means that each such period is 100000 blocks.
-   * @param _hatGovernance the governance address.
+   * @param _rewardsToken The reward token address (HAT)
+   * @param _rewardPerBlock The reward amount per block that the contract will reward pools
+   * @param _startRewardingBlock Start block from which the contract will start rewarding
+   * @param _multiplierPeriod A fixed period value. Each period will have its own multiplier value,
+   *        which sets the reward for each period. e.g a value of 100000 means that each such period is 100000 blocks.
+   * @param _hatGovernance The governance address.
    *        Some of the contracts functions are limited only to governance:
    *         addPool, setPool, dismissClaim, approveClaim,
-=======
-   * @param _startBlock start block from which the contract will start rewarding.
-   * @param _multiplierPeriod a fix period value. each period will have its own multiplier value.
-   *        which set the reward for each period. e.g a value of 100000 means that each such period is 100000 blocks.
-   * @param _hatGovernance the governance address.
-   *        Some of the contract's functions are limited only to governance:
-   *         addPool, setPool, dismissPendingApprovalClaim, approveClaim,
->>>>>>> a210f7e9
    *         setHatVestingParams, setVestingParams, setRewardsSplit
    * @param _uniSwapRouter uni swap v3 router to be used to swap tokens for HAT token.
-   * @param _tokenLockFactory address of the token lock factory to be used
+   * @param _tokenLockFactory Address of the token lock factory to be used
    *        to create a vesting contract for the approved claim reporter.
  */
     constructor(
@@ -251,27 +238,16 @@
         });
     }
 
-      /**
-<<<<<<< HEAD
-     * @notice Called by a committee to submit a claim for a bounty.
-     * The submitted claim needs to be approved or dismissed by the Hats governance.
-     * This function should be called only on a safety period, where withdrawals are disabled.
-     * Upon a call to this function by the committee the pool withdrawals will be disabled
-     * until the Hats governance will approve or dismiss this claim.
-     * @param _pid The pool id
-     * @param _beneficiary The submitted claim's beneficiary
-     * @param _severity The submitted claim's bug severity
-=======
-     * @notice pendingApprovalClaim - called by a committee to set a pending approval claim.
-     * The pending approval need to be approved or dismissed by the hats governance.
-     * This function should be called only on a safety period, where withdrawals are disabled.
-     * Upon a call to this function by the committee the pool withdrawal will be disabled
-     * till governance will approve or dismiss this pending approval.
-     * @param _pid The pool id
-     * @param _beneficiary The approval claim beneficiary
-     * @param _severity The approval claim severity
->>>>>>> a210f7e9
-   */
+    /**
+    * @notice Called by a committee to submit a claim for a bounty.
+    * The submitted claim needs to be approved or dismissed by the Hats governance.
+    * This function should be called only on a safety period, where withdrawals are disabled.
+    * Upon a call to this function by the committee the pool withdrawals will be disabled
+    * until the Hats governance will approve or dismiss this claim.
+    * @param _pid The pool id
+    * @param _beneficiary The submitted claim's beneficiary
+    * @param _severity The submitted claim's bug severity
+    */
     function submitClaim(uint256 _pid, address _beneficiary, uint256 _severity)
     external
     onlyCommittee(_pid)
@@ -736,16 +712,11 @@
     * @param _pid The pool ID
     **/
     function withdrawRequest(uint256 _pid) external {
-<<<<<<< HEAD
-      // solhint-disable-next-line not-rely-on-time
-        require(block.timestamp > withdrawEnableStartTime[_pid][msg.sender] + generalParameters.withdrawRequestEnablePeriod, "HVE25");
-=======
         // require withdraw to be at least withdrawRequestEnablePeriod+withdrawRequestPendingPeriod since last withdrawwithdrawRequest
         // unless there's been a deposit or withdraw since, in which case withdrawRequest is allowed immediately
         // solhint-disable-next-line not-rely-on-time
-        require(block.timestamp > withdrawRequests[_pid][msg.sender] + generalParameters.withdrawRequestEnablePeriod, "HVE25");
+        require(block.timestamp > withdrawEnableStartTime[_pid][msg.sender] + generalParameters.withdrawRequestEnablePeriod, "HVE25");
         // set the withdrawRequests time to be withdrawRequestPendingPeriod from now
->>>>>>> a210f7e9
         // solhint-disable-next-line not-rely-on-time
         withdrawEnableStartTime[_pid][msg.sender] = block.timestamp + generalParameters.withdrawRequestPendingPeriod;
         emit WithdrawRequest(_pid, msg.sender, withdrawEnableStartTime[_pid][msg.sender]);
@@ -894,30 +865,20 @@
         "HVE29");
     }
 
-<<<<<<< HEAD
     // Checks that the sender can perform a withdraw at this time
     // and also sets the withdrawRequest to 0
     function checkWithdrawAndResetWithdrawRequest(uint256 _pid) internal noSubmittedClaims(_pid) noSafetyPeriod {
-      // solhint-disable-next-line not-rely-on-time
-        require(block.timestamp > withdrawEnableStartTime[_pid][msg.sender] &&
-      // solhint-disable-next-line not-rely-on-time
-                block.timestamp < withdrawEnableStartTime[_pid][msg.sender] + generalParameters.withdrawRequestEnablePeriod,
-                "HVE30");
-        withdrawEnableStartTime[_pid][msg.sender] = 0;
-=======
-    function checkWithdrawRequest(uint256 _pid) internal noPendingApproval(_pid) noSafetyPeriod {
         // check that withdrawRequestPendingPeriod had passed
         // solhint-disable-next-line not-rely-on-time
-        require(block.timestamp > withdrawRequests[_pid][msg.sender] &&
+        require(block.timestamp > withdrawEnableStartTime[_pid][msg.sender] &&
         // check that withdrawRequestEnablePeriod had not passed and that the last action was withdrawRequests
         // (and not deposit or withdraw, which reset withdrawRequests[_pid][msg.sender] to 0)
         // solhint-disable-next-line not-rely-on-time
-                block.timestamp < withdrawRequests[_pid][msg.sender] + generalParameters.withdrawRequestEnablePeriod,
+                block.timestamp < withdrawEnableStartTime[_pid][msg.sender] + generalParameters.withdrawRequestEnablePeriod,
                 "HVE30");
         // if all is ok and withdrawal can be made - reset withdrawRequests[_pid][msg.sender] so that another withdrawRequest
         // will have to be made before next withdrawal 
-        withdrawRequests[_pid][msg.sender] = 0;
->>>>>>> a210f7e9
+        withdrawEnableStartTime[_pid][msg.sender] = 0;
     }
 
     function swapTokenForHAT(uint256 _amount,
