// SPDX-License-Identifier: MIT
// Disclaimer https://github.com/hats-finance/hats-contracts/blob/main/DISCLAIMER.md

pragma solidity 0.8.14;

import "@openzeppelin/contracts/token/ERC20/extensions/ERC20Burnable.sol";
import "./vaults/Claim.sol";
import "./vaults/Deposit.sol";
import "./vaults/Params.sol";
import "./vaults/Pool.sol";
import "./vaults/Swap.sol";
import "./vaults/Getters.sol";
import "./vaults/Withdraw.sol";

// Errors:
// HVE01: Only committee
<<<<<<< HEAD
error HVE01();
// HVE02: Claim submitted
=======
// HVE02: Active claim exists
>>>>>>> e33234bc
// HVE03: Safety period
// HVE04: Beneficiary is zero
// HVE05: Not safety period
// HVE06: reward percentage is higher than the max bounty
// HVE07: Withdraw request pending period must be <= 3 months
// HVE08: Withdraw request enabled period must be >= 6 hour
// HVE09: Only callable by governance or after 5 weeks
// HVE10: No active claim exists
// HVE11: Amount to reward is too big
// HVE12: Withdraw period must be >= 1 hour
// HVE13: Safety period must be <= 6 hours
// HVE14: Not enough fee paid
// HVE15: Vesting duration is too long
// HVE16: Vesting periods cannot be zero
// HVE17: Vesting duration smaller than periods
// HVE18: Delay is too short
// HVE19: No pending max bounty
// HVE20: Delay period for setting max bounty had not passed
// HVE21: Committee is zero
// HVE22: Committee already checked in
// HVE23: Pool does not exist
// HVE24: Amount to swap is zero
// HVE25: Pending withdraw request exist
// HVE26: Deposit paused
// HVE27: Amount less than 1e6
// HVE28: totalSupply is zero
// HVE29: Total split % should be `HUNDRED_PERCENT`
// HVE30: Withdraw request is invalid
// HVE31: Token approve failed
// HVE32: Wrong amount received
// HVE33: Max bounty cannot be more than `HUNDRED_PERCENT`
// HVE34: LP token is zero
// HVE35: Only fee setter
// HVE36: Fee must be less than or equal to 2%
// HVE37: Token approve reset failed
// HVE38: Pool must not be initialized
// HVE39: Set shares arrays must have same length
// HVE40: Committee not checked in yet
// HVE41: Not enough user balance
// HVE42: User shares must be greater than 0
// HVE43: Swap was not successful
// HVE44: Routing contract must be whitelisted
// HVE45: Not enough HATs for swap
// HVE46: Not enough rewards to transfer to user

/// @title Manage all Hats.finance vaults
/// Hats.finance is a proactive bounty protocol for white hat hackers and
/// auditors, where projects, community members, and stakeholders incentivize
/// protocol security and responsible disclosure.
/// Hats create scalable vaults using the project’s own token. The value of the
/// bounty increases with the success of the token and project.
/// This project is open-source and can be found on:
/// https://github.com/hats-finance/hats-contracts
contract HATVaults is Claim, Deposit, Params, Pool, Swap, Getters, Withdraw {
    /**
    * @dev initialize -
    * @param _rewardToken The reward token address 
    * @param _hatGovernance The governance address.
    * Some of the contracts functions are limited only to governance:
    * addPool, setPool, dismissClaim, approveClaim, setHatVestingParams,
    * setVestingParams, setRewardsSplit
    * @param _swapToken the token that part of a payout will be swapped for
    * and burned - this would typically be HATs
    * @param _whitelistedRouters initial list of whitelisted routers allowed to
    * be used to swap tokens for HAT token.
    * @param _tokenLockFactory Address of the token lock factory to be used
    *        to create a vesting contract for the approved claim reporter.
    * @param _rewardController Address of the reward controller to be used to
    * manage the reward distribution.
    */
    function initialize(
        address _rewardToken,
        address _hatGovernance,
        address _swapToken,
        address[] memory _whitelistedRouters,
        ITokenLockFactory _tokenLockFactory,
        RewardController _rewardController
    ) external initializer {
        __ReentrancyGuard_init();
        _transferOwnership(_hatGovernance);
        rewardToken = IERC20(_rewardToken);
        swapToken = ERC20Burnable(_swapToken);

        for (uint256 i = 0; i < _whitelistedRouters.length; i++) {
            whitelistedRouters[_whitelistedRouters[i]] = true;
        }
        tokenLockFactory = _tokenLockFactory;
        generalParameters = GeneralParameters({
            hatVestingDuration: 90 days,
            hatVestingPeriods: 90,
            withdrawPeriod: 11 hours,
            safetyPeriod: 1 hours,
            setMaxBountyDelay: 2 days,
            withdrawRequestEnablePeriod: 7 days,
            withdrawRequestPendingPeriod: 7 days,
            claimFee: 0
        });
        setRewardController(_rewardController);
    }
}<|MERGE_RESOLUTION|>--- conflicted
+++ resolved
@@ -14,12 +14,7 @@
 
 // Errors:
 // HVE01: Only committee
-<<<<<<< HEAD
-error HVE01();
-// HVE02: Claim submitted
-=======
 // HVE02: Active claim exists
->>>>>>> e33234bc
 // HVE03: Safety period
 // HVE04: Beneficiary is zero
 // HVE05: Not safety period
