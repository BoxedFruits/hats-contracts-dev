// SPDX-License-Identifier: MIT
// Disclaimer https://github.com/hats-finance/hats-contracts/blob/main/DISCLAIMER.md

pragma solidity 0.8.14;

import "./vaults/Claim.sol";
import "./vaults/Deposit.sol";
import "./vaults/Params.sol";
import "./vaults/Pool.sol";
import "./vaults/Swap.sol";
import "./vaults/Getters.sol";
import "./vaults/Withdraw.sol";

// Errors:
// HVE01: Only committee
error OnlyCommittee();
// HVE02: Active claim exists
error ActiveClaimExists();
// HVE03: Safety period
error SafetyPeriod();
// HVE04: Beneficiary is zero
error BeneficiaryIsZero();
// HVE05: Not safety period
error NotSafetyPeriod();
// HVE06: Bounty percentage is higher than the max bounty
error BountyPercentageHigherThanMaxBounty();
// HVE07: Withdraw request pending period must be <= 3 months
error WithdrawRequestPendingPeriodTooLong();
// HVE08: Withdraw request enabled period must be >= 6 hour
error WithdrawRequestEnabledPeriodTooShort();
// HVE09: Only callable by governance or after challenge timeout period
error OnlyCallableByGovernanceOrAfterChallengeTimeOutPeriod();
// HVE10: No active claim exists
error NoActiveClaimExists();
// HVE11: Amount to reward is too big
error AmountToRewardTooBig();
// HVE12: Withdraw period must be >= 1 hour
error WithdrawPeriodTooShort();
// HVE13: Safety period must be <= 6 hours
error SafetyPeriodTooLong();
// HVE14: Not enough fee paid
error NotEnoughFeePaid();
// HVE15: Vesting duration is too long
error VestingDurationTooLong();
// HVE16: Vesting periods cannot be zero
error VestingPeriodsCannotBeZero();
// HVE17: Vesting duration smaller than periods
error VestingDurationSmallerThanPeriods();
// HVE18: Delay is too short
error DelayTooShort();
// HVE19: No pending max bounty
error NoPendingMaxBounty();
// HVE20: Delay period for setting max bounty had not passed
error DelayPeriodForSettingMaxBountyHadNotPassed();
// HVE21: Committee is zero
error CommitteeIsZero();
// HVE22: Committee already checked in
error CommitteeAlreadyCheckedIn();
// HVE23: Pool does not exist
error PoolDoesNotExist();
// HVE24: Amount to swap is zero
error AmountToSwapIsZero();
// HVE25: Pending withdraw request exists
error PendingWithdrawRequestExists();
// HVE26: Deposit paused
error DepositPaused();
// HVE27: Amount less than 1e6
error AmountLessThanMinDeposit();
// HVE28: Pool balance is zero
error PoolBalanceIsZero();
// HVE29: Total bounty split % should be `HUNDRED_PERCENT`
error TotalSplitPercentageShouldBeHundredPercent();
// HVE30: Withdraw request is invalid
error InvalidWithdrawRequest();
// HVE31: Token approve failed
error TokenApproveFailed();
// HVE32: Wrong amount received
error AmountSwappedLessThenMinimum();
// HVE33: Max bounty cannot be more than `HUNDRED_PERCENT`
error MaxBountyCannotBeMoreThanHundredPercent();
// HVE34: LP token is zero
error LPTokenIsZero();
// HVE35: Only fee setter
error OnlyFeeSetter();
// HVE36: Fee must be less than or equal to 2%
error PoolWithdrawalFeeTooBig();
// HVE37: Token approve reset failed
error TokenApproveResetFailed();
// HVE38: Pool must not be initialized
error PoolMustNotBeInitialized();
error InvalidPoolRange();
// HVE39: Set shares arrays must have same length
error SetSharesArraysMustHaveSameLength();
// HVE40: Committee not checked in yet
error CommitteeNotCheckedInYet();
// HVE41: Not enough user balance
error NotEnoughUserBalance();
// HVE42: User shares must be greater than 0
error UserSharesMustBeGreaterThanZero();
// HVE43: Swap was not successful
error SwapFailed();
// HVE44: Routing contract must be whitelisted
error RoutingContractNotWhitelisted();
// HVE46: Not enough rewards to transfer to user
<<<<<<< HEAD
error NotEnoughRewardsToTransferToUser();
// HVE47: Only arbitrator
error OnlyArbitrator();
// HVE48: Claim can only be approved if challenge period is over, or if the
// caller is the arbitrator
error ClaimCanOnlyBeApprovedAfterChallengePeriodOrByArbitrator();
=======
// HVE47: Bounty split must include hacker payout
// HVE48: Claim can only be approved if challengeperiod is over, or if the caller is the arbitrator
>>>>>>> 204d5291


/// @title Manage all Hats.finance vaults
/// Hats.finance is a proactive bounty protocol for white hat hackers and
/// auditors, where projects, community members, and stakeholders incentivize
/// protocol security and responsible disclosure.
/// Hats create scalable vaults using the project’s own token. The value of the
/// bounty increases with the success of the token and project.
/// This project is open-source and can be found on:
/// https://github.com/hats-finance/hats-contracts
contract HATVaults is Claim, Deposit, Params, Pool, Swap, Getters, Withdraw {
    /**
    * @notice initialize -
    * @param _rewardToken The reward token address
    * @param _hatGovernance The governance address.
    * Some of the contracts functions are limited only to governance:
    * addPool, setPool, dismissClaim, approveClaim, setHatVestingParams,
    * setVestingParams, setRewardsSplit
    * @param _swapToken the token that part of a payout will be swapped for
    * and burned - this would typically be HATs
    * @param _whitelistedRouters initial list of whitelisted routers allowed to
    * be used to swap tokens for HAT token.
    * @param _tokenLockFactory Address of the token lock factory to be used
    *        to create a vesting contract for the approved claim reporter.
    * @param _rewardController Address of the reward controller to be used to
    * manage the reward distribution.
    */
    function initialize(
        address _rewardToken,
        address _hatGovernance,
        address _swapToken,
        address[] memory _whitelistedRouters,
        ITokenLockFactory _tokenLockFactory,
        RewardController _rewardController
    ) external initializer {
        __ReentrancyGuard_init();
        _transferOwnership(_hatGovernance);
        rewardToken = IERC20Upgradeable(_rewardToken);
        swapToken = ERC20BurnableUpgradeable(_swapToken);

        for (uint256 i = 0; i < _whitelistedRouters.length; i++) {
            whitelistedRouters[_whitelistedRouters[i]] = true;
        }
        tokenLockFactory = _tokenLockFactory;
        generalParameters = GeneralParameters({
            hatVestingDuration: 90 days,
            hatVestingPeriods: 90,
            withdrawPeriod: 11 hours,
            safetyPeriod: 1 hours,
            setMaxBountyDelay: 2 days,
            withdrawRequestEnablePeriod: 7 days,
            withdrawRequestPendingPeriod: 7 days,
            claimFee: 0
        });
        setRewardController(_rewardController);
        arbitrator = owner();
        challengePeriod = 3 days;
        challengeTimeOutPeriod = 5 weeks;
    }
}<|MERGE_RESOLUTION|>--- conflicted
+++ resolved
@@ -102,17 +102,14 @@
 // HVE44: Routing contract must be whitelisted
 error RoutingContractNotWhitelisted();
 // HVE46: Not enough rewards to transfer to user
-<<<<<<< HEAD
 error NotEnoughRewardsToTransferToUser();
 // HVE47: Only arbitrator
 error OnlyArbitrator();
 // HVE48: Claim can only be approved if challenge period is over, or if the
 // caller is the arbitrator
 error ClaimCanOnlyBeApprovedAfterChallengePeriodOrByArbitrator();
-=======
 // HVE47: Bounty split must include hacker payout
-// HVE48: Claim can only be approved if challengeperiod is over, or if the caller is the arbitrator
->>>>>>> 204d5291
+error BountySplitMustIncludeHackerPayout();
 
 
 /// @title Manage all Hats.finance vaults
