// SPDX-License-Identifier: MIT
// Disclaimer https://github.com/hats-finance/hats-contracts/blob/main/DISCLAIMER.md

pragma solidity 0.8.6;
import "./interfaces/ISwapRouter.sol";
import "openzeppelin-solidity/contracts/token/ERC20/utils/SafeERC20.sol";
import "openzeppelin-solidity/contracts/token/ERC20/ERC20.sol";
import "./HATMaster.sol";
import "./tokenlock/ITokenLockFactory.sol";

// Errors:
// HVE01: Only committee
// HVE02: Pending approval exist
// HVE03: Safety period
// HVE04: Beneficiary is zero
// HVE05: Not safety period
// HVE06: _severity is not in the range
// HVE07: Withdraw request pending period must be <= 3 months
// HVE08: Withdraw request enabled period must be >= 6 hour
// HVE09: Only callable by governance or after 5 weeks
// HVE10: No pending approval
// HVE11: Amount to reward is too big
// HVE12: Withdraw period must be >= 1 hour
// HVE13: Safety period must be <= 6 hours
// HVE14: Not enough fee paid
// HVE15: Vesting duration is too long
// HVE16: Vesting periods cannot be zero
// HVE17: Vesting duration smaller than periods
// HVE18: Delay is too short
// HVE19: No pending set rewards levels
// HVE20: Cannot confirm setRewardsLevels at this time
// HVE21: Committee is zero
// HVE22: Committee already checked in
// HVE23: Pool does not exist
// HVE24: Amount is zero
// HVE25: Pending withdraw request exist
// HVE26: Deposit paused
// HVE27: Amount less than 1e6
// HVE28: totalSupply is zero
// HVE29: Total split % should be 10000
// HVE30: Withdraw request is invalid
// HVE31: Token approve failed
// HVE32: Wrong amount received
// HVE33: Reward level can not be more than 10000
// HVE34: LP token is zero
<<<<<<< HEAD
// HVE35: Token approve reset failed

/// @title Manage all Hats.finance vaults
contract HATVaults is Governable, HATMaster {
=======
// HVE35: Only fee setter
// HVE36: Fee must be less than or eqaul to 2%
// HVE37: Token approve reset failed
contract  HATVaults is Governable, HATMaster {
>>>>>>> e8ea83b5
    using SafeMath  for uint256;
    using SafeERC20 for IERC20;

    struct PendingApproval {
        address beneficiary;
        uint256 severity;
        address approver;
        uint256 createdAt;
    }

    struct ClaimReward {
        uint256 hackerVestedReward;
        uint256 hackerReward;
        uint256 committeeReward;
        uint256 swapAndBurn;
        uint256 governanceHatReward;
        uint256 hackerHatReward;
    }

    struct PendingRewardsLevels {
        uint256 timestamp;
        uint256[] rewardsLevels;
    }

    struct GeneralParameters {
        uint256 hatVestingDuration;
        uint256 hatVestingPeriods;
        //withdraw enable period. safetyPeriod starts when finished.
        uint256 withdrawPeriod;
        //withdraw disable period - time for the commitee to gather and decide on actions, withdrawals are not possible in this time
        //withdrawPeriod starts when finished.
        uint256 safetyPeriod;
        uint256 setRewardsLevelsDelay;
        // period of time after withdrawRequestPendingPeriod where it is possible to withdraw
        // (after which withdrawal is not possible)
        uint256 withdrawRequestEnablePeriod;
        // period of time that has to pass after withdraw request until withdraw is possible
        uint256 withdrawRequestPendingPeriod;
        uint256 claimFee;  //claim fee in ETH
    }

    //pid -> committee address
    mapping(uint256=>address) public committees;
    //pid -> amount
    mapping(uint256 => uint256) public swapAndBurns;
    //hackerAddress ->(pid->amount)
    mapping(address => mapping(uint256 => uint256)) public hackersHatRewards;
    //pid -> amount
    mapping(uint256 => uint256) public governanceHatRewards;
    //pid -> PendingApproval
    mapping(uint256 => PendingApproval) public pendingApprovals;
    //poolId -> (address -> requestTime)
    // Time of when last withdraw request pending period ended, or 0 if last action was deposit or withdraw
    mapping(uint256 => mapping(address => uint256)) public withdrawRequests;
    //poolId -> PendingRewardsLevels
    mapping(uint256 => PendingRewardsLevels) public pendingRewardsLevels;

    mapping(uint256 => bool) public poolDepositPause;

    GeneralParameters public generalParameters;

    address public feeSetter;

    ITokenLockFactory public immutable tokenLockFactory;
    ISwapRouter public immutable uniSwapRouter;
    uint256 public constant MINIMUM_DEPOSIT = 1e6;

    modifier onlyCommittee(uint256 _pid) {
        require(committees[_pid] == msg.sender, "HVE01");
        _;
    }

    modifier noPendingApproval(uint256 _pid) {
        require(pendingApprovals[_pid].beneficiary == address(0), "HVE02");
        _;
    }

    modifier noSafetyPeriod() {
      //disable withdraw for safetyPeriod (e.g 1 hour) after each withdrawPeriod(e.g 11 hours)
      // solhint-disable-next-line not-rely-on-time
        require(block.timestamp % (generalParameters.withdrawPeriod + generalParameters.safetyPeriod) <
        generalParameters.withdrawPeriod,
        "HVE03");
        _;
    }

    modifier onlyFeeSetter() {
        require(feeSetter == msg.sender || (governance() == msg.sender && feeSetter == address(0)), "HVE35");
        _;
    }

    event SetCommittee(uint256 indexed _pid, address indexed _committee);

    event AddPool(uint256 indexed _pid,
                uint256 indexed _allocPoint,
                address indexed _lpToken,
                address _committee,
                string _descriptionHash,
                uint256[] _rewardsLevels,
                RewardsSplit _rewardsSplit,
                uint256 _rewardVestingDuration,
                uint256 _rewardVestingPeriods);

    event SetPool(uint256 indexed _pid, uint256 indexed _allocPoint, bool indexed _registered, string _descriptionHash);
    event Claim(address indexed _claimer, string _descriptionHash);
    event SetRewardsSplit(uint256 indexed _pid, RewardsSplit _rewardsSplit);
    event SetRewardsLevels(uint256 indexed _pid, uint256[] _rewardsLevels);
    event SetFeeSetter(address indexed _newFeeSetter);
    event SetPoolFee(uint256 indexed _pid, uint256 _newFee);
    event PendingRewardsLevelsLog(uint256 indexed _pid, uint256[] _rewardsLevels, uint256 _timeStamp);

    event SwapAndSend(uint256 indexed _pid,
                    address indexed _beneficiary,
                    uint256 indexed _amountSwaped,
                    uint256 _amountReceived,
                    address _tokenLock);

    event SwapAndBurn(uint256 indexed _pid, uint256 indexed _amountSwaped, uint256 indexed _amountBurned);
    event SetVestingParams(uint256 indexed _pid, uint256 indexed _duration, uint256 indexed _periods);
    event SetHatVestingParams(uint256 indexed _duration, uint256 indexed _periods);

    event ClaimApprove(address indexed _approver,
                    uint256 indexed _pid,
                    address indexed _beneficiary,
                    uint256 _severity,
                    address _tokenLock,
                    ClaimReward _claimReward);

    event PendingApprovalLog(uint256 indexed _pid,
                            address indexed _beneficiary,
                            uint256 indexed _severity,
                            address _approver);

    event WithdrawRequest(uint256 indexed _pid,
                        address indexed _beneficiary,
                        uint256 indexed _withdrawEnableTime);

    event SetWithdrawSafetyPeriod(uint256 indexed _withdrawPeriod, uint256 indexed _safetyPeriod);

    event RewardDepositors(uint256 indexed _pid, uint256 indexed _amount);

    /**
   * @dev constructor -
   * @param _rewardsToken the reward token address (HAT)
   * @param _rewardPerBlock the reward amount per block the contract will reward pools
   * @param _startBlock start block from which the contract will start rewarding.
   * @param _multiplierPeriod a fix period value. each period will have its own multiplier value.
   *        which set the reward for each period. e.g a value of 100000 means that each such period is 100000 blocks.
   * @param _hatGovernance the governance address.
   *        Some of the contract's functions are limited only to governance:
   *         addPool, setPool, dismissPendingApprovalClaim, approveClaim,
   *         setHatVestingParams, setVestingParams, setRewardsSplit
   * @param _uniSwapRouter uni swap v3 router to be used to swap tokens for HAT token.
   * @param _tokenLockFactory address of the token lock factory to be used
   *        to create a vesting contract for the approved claim reporter.
 */
    constructor(
        address _rewardsToken,
        uint256 _rewardPerBlock,
        uint256 _startBlock,
        uint256 _multiplierPeriod,
        address _hatGovernance,
        ISwapRouter _uniSwapRouter,
        ITokenLockFactory _tokenLockFactory
    // solhint-disable-next-line func-visibility
    ) HATMaster(HATToken(_rewardsToken), _rewardPerBlock, _startBlock, _multiplierPeriod) {
        Governable.initialize(_hatGovernance);
        uniSwapRouter = _uniSwapRouter;
        tokenLockFactory = _tokenLockFactory;
        generalParameters = GeneralParameters({
            hatVestingDuration: 90 days,
            hatVestingPeriods:90,
            withdrawPeriod: 11 hours,
            safetyPeriod: 1 hours,
            setRewardsLevelsDelay: 2 days,
            withdrawRequestEnablePeriod: 7 days,
            withdrawRequestPendingPeriod: 7 days,
            claimFee: 0
        });
    }

      /**
     * @notice pendingApprovalClaim - called by a committee to set a pending approval claim.
     * The pending approval need to be approved or dismissed by the hats governance.
     * This function should be called only on a safety period, where withdrawals are disabled.
     * Upon a call to this function by the committee the pool withdrawal will be disabled
     * till governance will approve or dismiss this pending approval.
     * @param _pid The pool id
     * @param _beneficiary The approval claim beneficiary
     * @param _severity The approval claim severity
   */
    function pendingApprovalClaim(uint256 _pid, address _beneficiary, uint256 _severity)
    external
    onlyCommittee(_pid)
    noPendingApproval(_pid) {
        require(_beneficiary != address(0), "HVE04");
        // require we are in safetyPeriod
        // solhint-disable-next-line not-rely-on-time
        require(block.timestamp % (generalParameters.withdrawPeriod + generalParameters.safetyPeriod) >=
        generalParameters.withdrawPeriod, "HVE05");
        require(_severity < poolsRewards[_pid].rewardsLevels.length, "HVE06");

        pendingApprovals[_pid] = PendingApproval({
            beneficiary: _beneficiary,
            severity: _severity,
            approver: msg.sender,
            // solhint-disable-next-line not-rely-on-time
            createdAt: block.timestamp
        });
        emit PendingApprovalLog(_pid, _beneficiary, _severity, msg.sender);
    }

    /**
     * @dev setWithdrawRequestParams - called by hats governance to set withdraw request params
     * @param _withdrawRequestPendingPeriod - the time period where the withdraw request is pending.
     * @param _withdrawRequestEnablePeriod - the time period where the withdraw is enable for a withdraw request.
    */
    function setWithdrawRequestParams(uint256 _withdrawRequestPendingPeriod, uint256  _withdrawRequestEnablePeriod)
    external
    onlyGovernance {
        require(90 days >= _withdrawRequestPendingPeriod, "HVE07");
        require(6 hours <= _withdrawRequestEnablePeriod, "HVE08");
        generalParameters.withdrawRequestPendingPeriod = _withdrawRequestPendingPeriod;
        generalParameters.withdrawRequestEnablePeriod = _withdrawRequestEnablePeriod;
    }

  /**
   * @dev dismiss a pending claim - called either by hats govenrance, or by anyone if the claim is over 5 weeks old
   * @param _pid pool id
  */
    function dismissPendingApprovalClaim(uint256 _pid) external {
        // solhint-disable-next-line not-rely-on-time
        require(msg.sender == governance() || pendingApprovals[_pid].createdAt + 5 weeks < block.timestamp, "HVE09");
        delete pendingApprovals[_pid];
    }

    /**
   * @dev approveClaim - called by hats governance to approve a pending approval claim.
   * @param _pid pool id
 */
    function approveClaim(uint256 _pid) external onlyGovernance nonReentrant {
        require(pendingApprovals[_pid].beneficiary != address(0), "HVE10");
        PoolReward storage poolReward = poolsRewards[_pid];
        PendingApproval memory pendingApproval = pendingApprovals[_pid];
        delete pendingApprovals[_pid];

        IERC20 lpToken = poolInfo[_pid].lpToken;
        ClaimReward memory claimRewards = calcClaimRewards(_pid, pendingApproval.severity);
        poolInfo[_pid].balance = poolInfo[_pid].balance.sub(
                            claimRewards.hackerReward
                            .add(claimRewards.hackerVestedReward)
                            .add(claimRewards.committeeReward)
                            .add(claimRewards.swapAndBurn)
                            .add(claimRewards.hackerHatReward)
                            .add(claimRewards.governanceHatReward));
        address tokenLock;
        if (claimRewards.hackerVestedReward > 0) {
        //hacker get its reward to a vesting contract
            tokenLock = tokenLockFactory.createTokenLock(
            address(lpToken),
            0x000000000000000000000000000000000000dEaD, //this address as owner, so it can do nothing.
            pendingApproval.beneficiary,
            claimRewards.hackerVestedReward,
            // solhint-disable-next-line not-rely-on-time
            block.timestamp, //start
            // solhint-disable-next-line not-rely-on-time
            block.timestamp + poolReward.vestingDuration, //end
            poolReward.vestingPeriods,
            0, //no release start
            0, //no cliff
            ITokenLock.Revocability.Disabled,
            false
        );
            lpToken.safeTransfer(tokenLock, claimRewards.hackerVestedReward);
        }
        lpToken.safeTransfer(pendingApproval.beneficiary, claimRewards.hackerReward);
        lpToken.safeTransfer(pendingApproval.approver, claimRewards.committeeReward);
        //storing the amount of token which can be swap and burned so it could be swapAndBurn in a seperate tx.
        swapAndBurns[_pid] = swapAndBurns[_pid].add(claimRewards.swapAndBurn);
        governanceHatRewards[_pid] =
        governanceHatRewards[_pid].add(claimRewards.governanceHatReward);
        hackersHatRewards[pendingApproval.beneficiary][_pid] =
        hackersHatRewards[pendingApproval.beneficiary][_pid].add(claimRewards.hackerHatReward);

        emit ClaimApprove(msg.sender,
                        _pid,
                        pendingApproval.beneficiary,
                        pendingApproval.severity,
                        tokenLock,
                        claimRewards);
        assert(poolInfo[_pid].balance > 0);
    }

    /**
     * @dev rewardDepositors - add funds to pool to reward depositors.
     * The funds will be given to depositors pro rata upon withdraw
     * @param _pid pool id
     * @param _amount amount to add
    */
    function rewardDepositors(uint256 _pid, uint256 _amount) external {
        require(poolInfo[_pid].balance.add(_amount).div(MINIMUM_DEPOSIT) < poolInfo[_pid].totalUsersAmount,
        "HVE11");
        poolInfo[_pid].lpToken.safeTransferFrom(msg.sender, address(this), _amount);
        poolInfo[_pid].balance = poolInfo[_pid].balance.add(_amount);
        emit RewardDepositors(_pid, _amount);
    }

    /**
     * @dev setRewardMultipliers - called by hats governance to set reward multipliers
     * @param _rewardMultipliers reward multipliers
    */
    function setRewardMultipliers(uint256[24] memory _rewardMultipliers) external onlyGovernance {
        rewardMultipliers = _rewardMultipliers;
    }

    /**
     * @dev setClaimFee - called by hats governance to set claim fee
     * @param _fee claim fee in ETH
    */
    function setClaimFee(uint256 _fee) external onlyGovernance {
        generalParameters.claimFee = _fee;
    }

    /**
     * @dev setWithdrawSafetyPeriod - called by hats governance to set Withdraw Period
     * @param _withdrawPeriod withdraw enable period
     * @param _safetyPeriod withdraw disable period
    */
    function setWithdrawSafetyPeriod(uint256 _withdrawPeriod, uint256 _safetyPeriod) external onlyGovernance {
        require(1 hours <= _withdrawPeriod, "HVE12");
        require(_safetyPeriod <= 6 hours, "HVE13");
        generalParameters.withdrawPeriod = _withdrawPeriod;
        generalParameters.safetyPeriod = _safetyPeriod;
        emit SetWithdrawSafetyPeriod(generalParameters.withdrawPeriod, generalParameters.safetyPeriod);
    }

    //_descriptionHash - a hash of an ipfs encrypted file which describe the claim.
    // this can be use later on by the claimer to prove her claim
    function claim(string memory _descriptionHash) external payable {
        if (generalParameters.claimFee > 0) {
            require(msg.value >= generalParameters.claimFee, "HVE14");
            // solhint-disable-next-line indent
            payable(governance()).transfer(msg.value);
        }
        emit Claim(msg.sender, _descriptionHash);
    }

    /**
   * @dev setVestingParams - set pool vesting params for rewarding claim reporter with the pool token
   * @param _pid pool id
   * @param _duration duration of the vesting period
   * @param _periods the vesting periods
 */
    function setVestingParams(uint256 _pid, uint256 _duration, uint256 _periods) external onlyGovernance {
        require(_duration < 120 days, "HVE15");
        require(_periods > 0, "HVE16");
        require(_duration >= _periods, "HVE17");
        poolsRewards[_pid].vestingDuration = _duration;
        poolsRewards[_pid].vestingPeriods = _periods;
        emit SetVestingParams(_pid, _duration, _periods);
    }

    /**
   * @dev setHatVestingParams - set HAT vesting params for rewarding claim reporter with HAT token
   * the function can be called only by governance.
   * @param _duration duration of the vesting period
   * @param _periods the vesting periods
 */
    function setHatVestingParams(uint256 _duration, uint256 _periods) external onlyGovernance {
        require(_duration < 180 days, "HVE15");
        require(_periods > 0, "HVE16");
        require(_duration >= _periods, "HVE17");
        generalParameters.hatVestingDuration = _duration;
        generalParameters.hatVestingPeriods = _periods;
        emit SetHatVestingParams(_duration, _periods);
    }

    /**
   * @dev setRewardsSplit - set the pool token rewards split upon an approval
   * the function can be called only by governance.
   * the sum of the rewards split should be less than 10000 (less than 100%)
   * @param _pid pool id
   * @param _rewardsSplit split
   * and sent to the hacker(claim reported)
 */
    function setRewardsSplit(uint256 _pid, RewardsSplit memory _rewardsSplit)
    external
    onlyGovernance noPendingApproval(_pid) noSafetyPeriod {
        validateSplit(_rewardsSplit);
        poolsRewards[_pid].rewardsSplit = _rewardsSplit;
        emit SetRewardsSplit(_pid, _rewardsSplit);
    }

    /**
   * @dev setRewardsLevelsDelay - set the timelock delay for setting rewars level
   * @param _delay time delay
 */
    function setRewardsLevelsDelay(uint256 _delay)
    external
    onlyGovernance {
        require(_delay >= 2 days, "HVE18");
        generalParameters.setRewardsLevelsDelay = _delay;
    }

    /**
   * @dev setPendingRewardsLevels - set pending request to set pool token rewards level.
   * the reward level represent the percentage of the pool's token which will be split as a reward.
   * the function can be called only by the pool committee.
   * cannot be called if there already pending approval.
   * each level should be less than 10000
   * @param _pid pool id
   * @param _rewardsLevels the reward levels array
 */
    function setPendingRewardsLevels(uint256 _pid, uint256[] memory _rewardsLevels)
    external
    onlyCommittee(_pid) noPendingApproval(_pid) {
        pendingRewardsLevels[_pid].rewardsLevels = checkRewardsLevels(_rewardsLevels);
        // solhint-disable-next-line not-rely-on-time
        pendingRewardsLevels[_pid].timestamp = block.timestamp;
        emit PendingRewardsLevelsLog(_pid, _rewardsLevels, pendingRewardsLevels[_pid].timestamp);
    }

  /**
   * @dev setRewardsLevels - set the pool token rewards level of already pending set rewards level.
   * see pendingRewardsLevels
   * the reward level represent the percentage of the pool's token which will be split as a reward.
   * the function can be called only by the pool committee.
   * cannot be called if there already pending approval.
   * each level should be less than 10000
   * @param _pid pool id
 */
    function setRewardsLevels(uint256 _pid)
    external
    onlyCommittee(_pid) noPendingApproval(_pid) {
        require(pendingRewardsLevels[_pid].timestamp > 0, "HVE19");
        // solhint-disable-next-line not-rely-on-time
        require(block.timestamp - pendingRewardsLevels[_pid].timestamp > generalParameters.setRewardsLevelsDelay, "HVE20");
        poolsRewards[_pid].rewardsLevels = pendingRewardsLevels[_pid].rewardsLevels;
        delete pendingRewardsLevels[_pid];
        emit SetRewardsLevels(_pid, poolsRewards[_pid].rewardsLevels);
    }

    /**
   * @dev committeeCheckIn - committee check in.
   * deposit is enable only after committee check in
   * @param _pid pool id
 */
    function committeeCheckIn(uint256 _pid) external onlyCommittee(_pid) {
        poolsRewards[_pid].committeeCheckIn = true;
    }


    /**
   * @dev setCommittee - set new committee address.
   * @param _pid pool id
   * @param _committee new committee address
 */
    function setCommittee(uint256 _pid, address _committee)
    external {
        require(_committee != address(0), "HVE21");
        //governance can update committee only if committee was not checked in yet.
        if (msg.sender == governance() && committees[_pid] != msg.sender) {
            require(!poolsRewards[_pid].committeeCheckIn, "HVE22");
        } else {
            require(committees[_pid] == msg.sender, "HVE01");
        }

        committees[_pid] = _committee;

        emit SetCommittee(_pid, _committee);
    }

    /**
   * @dev addPool - only Governance
   * @param _allocPoint the pool allocation point
   * @param _lpToken pool token
   * @param _committee pool committee address
   * @param _rewardsLevels pool reward levels(sevirities)
     each level is a number between 0 and 10000.
   * @param _rewardsSplit pool reward split.
     each entry is a number between 0 and 10000.
     total splits should be equal to 10000
   * @param _descriptionHash the hash of the pool description.
   * @param _rewardVestingParams vesting params
   *        _rewardVestingParams[0] - vesting duration
   *        _rewardVestingParams[1] - vesting periods
 */
    function addPool(uint256 _allocPoint,
                    address _lpToken,
                    address _committee,
                    uint256[] memory _rewardsLevels,
                    RewardsSplit memory _rewardsSplit,
                    string memory _descriptionHash,
                    uint256[2] memory _rewardVestingParams)
    external
    onlyGovernance {
        require(_rewardVestingParams[0] < 120 days, "HVE15");
        require(_rewardVestingParams[1] > 0, "HVE16");
        require(_rewardVestingParams[0] >= _rewardVestingParams[1], "HVE17");
        require(_committee != address(0), "HVE21");
        require(_lpToken != address(0), "HVE34");
        add(_allocPoint, IERC20(_lpToken));
        uint256 poolId = poolInfo.length-1;
        committees[poolId] = _committee;
        uint256[] memory rewardsLevels = checkRewardsLevels(_rewardsLevels);

        RewardsSplit memory rewardsSplit = (_rewardsSplit.hackerVestedReward == 0 && _rewardsSplit.hackerReward == 0) ?
        getDefaultRewardsSplit() : _rewardsSplit;

        validateSplit(rewardsSplit);
        poolsRewards[poolId] = PoolReward({
            rewardsLevels: rewardsLevels,
            rewardsSplit: rewardsSplit,
            committeeCheckIn: false,
            vestingDuration: _rewardVestingParams[0],
            vestingPeriods: _rewardVestingParams[1]
        });

        emit AddPool(poolId,
                    _allocPoint,
                    address(_lpToken),
                    _committee,
                    _descriptionHash,
                    rewardsLevels,
                    rewardsSplit,
                    _rewardVestingParams[0],
                    _rewardVestingParams[1]);
    }

    /**
   * @dev setPool
   * @param _pid the pool id
   * @param _allocPoint the pool allocation point
   * @param _registered does this pool is registered (default true).
   * @param _depositPause pause pool deposit (default false).
   * This parameter can be used by the UI to include or exclude the pool
   * @param _descriptionHash the hash of the pool description.
 */
    function setPool(uint256 _pid,
                    uint256 _allocPoint,
                    bool _registered,
                    bool _depositPause,
                    string memory _descriptionHash)
    external onlyGovernance {
        require(poolInfo.length > _pid, "HVE23");
        set(_pid, _allocPoint);
        poolDepositPause[_pid] = _depositPause;
        emit SetPool(_pid, _allocPoint, _registered, _descriptionHash);
    }

    function setFeeSetter(address _newFeeSetter) external onlyGovernance {
        feeSetter = _newFeeSetter;
        emit SetFeeSetter(_newFeeSetter);
    }

    function setPoolFee(uint256 _pid, uint256 _newFee) external onlyFeeSetter {
        require(_newFee <= MAX_FEE, "HVE36");
        poolInfo[_pid].fee = _newFee;
        emit SetPoolFee(_pid, _newFee);
    }

    /**
    * @dev swapBurnSend swap lptoken to HAT.
    * send to beneficiary and governance its hats rewards .
    * burn the rest of HAT.
    * only governance are authorized to call this function.
    * @param _pid the pool id
    * @param _beneficiary beneficiary
    * @param _amountOutMinimum minimum output of HATs at swap
    * @param _fees the fees for the multi path swap
    **/
    function swapBurnSend(uint256 _pid,
                        address _beneficiary,
                        uint256 _amountOutMinimum,
                        uint24[2] memory _fees)
    external
    onlyGovernance {
        IERC20 token = poolInfo[_pid].lpToken;
        uint256 amountToSwapAndBurn = swapAndBurns[_pid];
        uint256 amountForHackersHatRewards = hackersHatRewards[_beneficiary][_pid];
        uint256 amount = amountToSwapAndBurn.add(amountForHackersHatRewards).add(governanceHatRewards[_pid]);
        require(amount > 0, "HVE24");
        swapAndBurns[_pid] = 0;
        governanceHatRewards[_pid] = 0;
        hackersHatRewards[_beneficiary][_pid] = 0;
        uint256 hatsReceived = swapTokenForHAT(amount, token, _fees, _amountOutMinimum);
        uint256 burntHats = hatsReceived.mul(amountToSwapAndBurn).div(amount);
        if (burntHats > 0) {
            HAT.burn(burntHats);
        }
        emit SwapAndBurn(_pid, amount, burntHats);
        address tokenLock;
        uint256 hackerReward = hatsReceived.mul(amountForHackersHatRewards).div(amount);
        if (hackerReward > 0) {
           //hacker get its reward via vesting contract
            tokenLock = tokenLockFactory.createTokenLock(
                address(HAT),
                0x000000000000000000000000000000000000dEaD, //this address as owner, so it can do nothing.
                _beneficiary,
                hackerReward,
                // solhint-disable-next-line not-rely-on-time
                block.timestamp, //start
                // solhint-disable-next-line not-rely-on-time
                block.timestamp + generalParameters.hatVestingDuration, //end
                generalParameters.hatVestingPeriods,
                0, //no release start
                0, //no cliff
                ITokenLock.Revocability.Disabled,
                true
            );
            HAT.transfer(tokenLock, hackerReward);
        }
        emit SwapAndSend(_pid, _beneficiary, amount, hackerReward, tokenLock);
        HAT.transfer(governance(), hatsReceived.sub(hackerReward).sub(burntHats));
    }

    /**
    * @notice Submit a request to withdraw funds from pool # `_pid`. 
    The request will only be approved if it has been `generalParameters.withdrawRequestPendingPeriod + generalParameters.withdrawRequestEnablePeriod`
    since the last withdraw request, or if the last action was a deposit or withdrawal.
    * @param _pid The pool ID
    **/
    function withdrawRequest(uint256 _pid) external {
        // require withdraw to be at least withdrawRequestEnablePeriod+withdrawRequestPendingPeriod since last withdrawwithdrawRequest
        // unless there's been a deposit or withdraw since, in which case withdrawRequest is allowed immediately
        // solhint-disable-next-line not-rely-on-time
        require(block.timestamp > withdrawRequests[_pid][msg.sender] + generalParameters.withdrawRequestEnablePeriod, "HVE25");
        // set the withdrawRequests time to be withdrawRequestPendingPeriod from now
        // solhint-disable-next-line not-rely-on-time
        withdrawRequests[_pid][msg.sender] = block.timestamp + generalParameters.withdrawRequestPendingPeriod;
        emit WithdrawRequest(_pid, msg.sender, withdrawRequests[_pid][msg.sender]);
    }

    /**
    * @notice Deposit tokens to pool
    * @param _pid The pool id
    * @param _amount Amount of pool's token to deposit. Must be at least `MINIMUM_DEPOSIT`
    **/
    function deposit(uint256 _pid, uint256 _amount) external {
        require(!poolDepositPause[_pid], "HVE26");
        require(_amount >= MINIMUM_DEPOSIT, "HVE27");
        //clear withdraw request
        withdrawRequests[_pid][msg.sender] = 0;
        _deposit(_pid, _amount);
    }

    /**
    * @notice Withdraw user's requested share from the pool.
    * The withdrawal will only take place if the user has submitted a withdraw request, and the pending period of
    * `generalParameters.withdrawRequestPendingPeriod` had passed since then, and we are within the period where 
    * withdrawal is enabled, meaning `generalParameters.withdrawRequestEnablePeriod` had not passed since the pending period
    * had finished.
    * @param _pid The pool id
    * @param _shares Amount of shares user wants to withdraw
    **/
    function withdraw(uint256 _pid, uint256 _shares) external {
        checkWithdrawRequest(_pid);
        _withdraw(_pid, _shares);
    }

    /**
    * @notice Withdraw all user's pool share without claim for reward.
    * The withdrawal will only take place if the user has submitted a withdraw request, and the pending period of
    * `generalParameters.withdrawRequestPendingPeriod` had passed since then, and we are within the period where 
    * withdrawal is enabled, meaning `generalParameters.withdrawRequestEnablePeriod` had not passed since the pending period
    * had finished.   
    * @param _pid The pool id
    **/
    function emergencyWithdraw(uint256 _pid) external {
        checkWithdrawRequest(_pid);
        _emergencyWithdraw(_pid);
    }

    function getPoolRewardsLevels(uint256 _pid) external view returns(uint256[] memory) {
        return poolsRewards[_pid].rewardsLevels;
    }

    function getPoolRewards(uint256 _pid) external view returns(PoolReward memory) {
        return poolsRewards[_pid];
    }

    // GET INFO for UI
    /**
    * @dev getRewardPerBlock return the current pool reward per block
    * @param _pid1 the pool id.
    *        if _pid1 = 0 , it return the current block reward for whole pools.
    *        otherwise it return the current block reward for _pid1-1.
    * @return rewardPerBlock
    **/
    function getRewardPerBlock(uint256 _pid1) external view returns (uint256) {
        if (_pid1 == 0) {
            return getRewardForBlocksRange(block.number-1, block.number, 1, 1);
        } else {
            return getRewardForBlocksRange(block.number-1,
                                        block.number,
                                        poolInfo[_pid1 - 1].allocPoint,
                                        globalPoolUpdates[globalPoolUpdates.length-1].totalAllocPoint);
        }
    }

    function pendingReward(uint256 _pid, address _user) external view returns (uint256) {
        PoolInfo storage pool = poolInfo[_pid];
        UserInfo storage user = userInfo[_pid][_user];
        uint256 rewardPerShare = pool.rewardPerShare;

        if (block.number > pool.lastRewardBlock && pool.totalUsersAmount > 0) {
            uint256 reward = calcPoolReward(_pid, pool.lastRewardBlock, globalPoolUpdates.length-1);
            rewardPerShare = rewardPerShare.add(reward.mul(1e12).div(pool.totalUsersAmount));
        }
        return user.amount.mul(rewardPerShare).div(1e12).sub(user.rewardDebt);
    }

    function getGlobalPoolUpdatesLength() external view returns (uint256) {
        return globalPoolUpdates.length;
    }

    function getStakedAmount(uint _pid, address _user) external view returns (uint256) {
        UserInfo storage user = userInfo[_pid][_user];
        return  user.amount;
    }

    function poolLength() external view returns (uint256) {
        return poolInfo.length;
    }

    function calcClaimRewards(uint256 _pid, uint256 _severity)
    public
    view
    returns(ClaimReward memory claimRewards) {
        uint256 totalSupply = poolInfo[_pid].balance;
        require(totalSupply > 0, "HVE28");
        require(_severity < poolsRewards[_pid].rewardsLevels.length, "HVE06");
        //hackingRewardAmount
        uint256 claimRewardAmount =
        totalSupply.mul(poolsRewards[_pid].rewardsLevels[_severity]);
        claimRewards.hackerVestedReward =
        claimRewardAmount.mul(poolsRewards[_pid].rewardsSplit.hackerVestedReward)
        .div(HUNDRED_PERCENT*HUNDRED_PERCENT);
        claimRewards.hackerReward =
        claimRewardAmount.mul(poolsRewards[_pid].rewardsSplit.hackerReward)
        .div(HUNDRED_PERCENT*HUNDRED_PERCENT);
        claimRewards.committeeReward =
        claimRewardAmount.mul(poolsRewards[_pid].rewardsSplit.committeeReward)
        .div(HUNDRED_PERCENT*HUNDRED_PERCENT);
        claimRewards.swapAndBurn =
        claimRewardAmount.mul(poolsRewards[_pid].rewardsSplit.swapAndBurn)
        .div(HUNDRED_PERCENT*HUNDRED_PERCENT);
        claimRewards.governanceHatReward =
        claimRewardAmount.mul(poolsRewards[_pid].rewardsSplit.governanceHatReward)
        .div(HUNDRED_PERCENT*HUNDRED_PERCENT);
        claimRewards.hackerHatReward =
        claimRewardAmount.mul(poolsRewards[_pid].rewardsSplit.hackerHatReward)
        .div(HUNDRED_PERCENT*HUNDRED_PERCENT);
    }

    function getDefaultRewardsSplit() public pure returns (RewardsSplit memory) {
        return RewardsSplit({
            hackerVestedReward: 6000,
            hackerReward: 2000,
            committeeReward: 500,
            swapAndBurn: 0,
            governanceHatReward: 1000,
            hackerHatReward: 500
        });
    }

    function validateSplit(RewardsSplit memory _rewardsSplit) internal pure {
        require(_rewardsSplit.hackerVestedReward
            .add(_rewardsSplit.hackerReward)
            .add(_rewardsSplit.committeeReward)
            .add(_rewardsSplit.swapAndBurn)
            .add(_rewardsSplit.governanceHatReward)
            .add(_rewardsSplit.hackerHatReward) == HUNDRED_PERCENT,
        "HVE29");
    }

    function checkWithdrawRequest(uint256 _pid) internal noPendingApproval(_pid) noSafetyPeriod {
        // check that withdrawRequestPendingPeriod had passed
        // solhint-disable-next-line not-rely-on-time
        require(block.timestamp > withdrawRequests[_pid][msg.sender] &&
        // check that withdrawRequestEnablePeriod had not passed and that the last action was withdrawRequests
        // (and not deposit or withdraw, which reset withdrawRequests[_pid][msg.sender] to 0)
        // solhint-disable-next-line not-rely-on-time
                block.timestamp < withdrawRequests[_pid][msg.sender] + generalParameters.withdrawRequestEnablePeriod,
                "HVE30");
        // if all is ok and withdrawal can be made - reset withdrawRequests[_pid][msg.sender] so that another withdrawRequest
        // will have to be made before next withdrawal 
        withdrawRequests[_pid][msg.sender] = 0;
    }

    function swapTokenForHAT(uint256 _amount,
                            IERC20 _token,
                            uint24[2] memory _fees,
                            uint256 _amountOutMinimum)
    internal
    returns (uint256 hatsReceived)
    {
        if (address(_token) == address(HAT)) {
            return _amount;
        }
        require(_token.approve(address(uniSwapRouter), _amount), "HVE31");
        uint256 hatBalanceBefore = HAT.balanceOf(address(this));
        address weth = uniSwapRouter.WETH9();
        bytes memory path;
        if (address(_token) == weth) {
            path = abi.encodePacked(address(_token), _fees[0], address(HAT));
        } else {
            path = abi.encodePacked(address(_token), _fees[0], weth, _fees[1], address(HAT));
        }
        hatsReceived = uniSwapRouter.exactInput(ISwapRouter.ExactInputParams({
            path: path,
            recipient: address(this),
            // solhint-disable-next-line not-rely-on-time
            deadline: block.timestamp,
            amountIn: _amount,
            amountOutMinimum: _amountOutMinimum
        }));
        require(HAT.balanceOf(address(this)) - hatBalanceBefore >= _amountOutMinimum, "HVE32");
        require(_token.approve(address(uniSwapRouter), 0), "HVE37");
    }

    /**
   * @dev checkRewardsLevels - check rewards levels.
   * each level should be less than 10000
   * if _rewardsLevels length is 0 a default reward levels will be return
   * default reward levels = [2000, 4000, 6000, 8000]
   * @param _rewardsLevels the reward levels array
   * @return rewardsLevels
 */
    function checkRewardsLevels(uint256[] memory _rewardsLevels)
    private
    pure
    returns (uint256[] memory rewardsLevels) {

        uint256 i;
        if (_rewardsLevels.length == 0) {
            rewardsLevels = new uint256[](4);
            for (i; i < 4; i++) {
              //defaultRewardLevels = [2000, 4000, 6000, 8000];
                rewardsLevels[i] = 2000*(i+1);
            }
        } else {
            for (i; i < _rewardsLevels.length; i++) {
                require(_rewardsLevels[i] < HUNDRED_PERCENT, "HVE33");
            }
            rewardsLevels = _rewardsLevels;
        }
    }
}<|MERGE_RESOLUTION|>--- conflicted
+++ resolved
@@ -43,17 +43,12 @@
 // HVE32: Wrong amount received
 // HVE33: Reward level can not be more than 10000
 // HVE34: LP token is zero
-<<<<<<< HEAD
-// HVE35: Token approve reset failed
-
-/// @title Manage all Hats.finance vaults
-contract HATVaults is Governable, HATMaster {
-=======
 // HVE35: Only fee setter
 // HVE36: Fee must be less than or eqaul to 2%
 // HVE37: Token approve reset failed
+
+/// @title Manage all Hats.finance vaults
 contract  HATVaults is Governable, HATMaster {
->>>>>>> e8ea83b5
     using SafeMath  for uint256;
     using SafeERC20 for IERC20;
 
