--- conflicted
+++ resolved
@@ -253,12 +253,7 @@
     event Deposit(address indexed user, uint256 indexed pid, uint256 amount);
     event Withdraw(address indexed user, uint256 indexed pid, uint256 shares);
     event EmergencyWithdraw(address indexed user, uint256 indexed pid, uint256 amount);
-<<<<<<< HEAD
-    event SendReward(address indexed user, uint256 indexed pid, uint256 amount, uint256 requestedAmount);
-=======
     event SafeTransferReward(address indexed user, uint256 indexed pid, uint256 amount, uint256 requestedAmount);
-    event MassUpdatePools(uint256 _fromPid, uint256 _toPid);
->>>>>>> 2e431ed0
 
     event SetCommittee(uint256 indexed _pid, address indexed _committee);
     event CommitteeCheckedIn(uint256 indexed _pid);
@@ -1137,16 +1132,7 @@
         return globalPoolUpdates.length;
     }
 
-<<<<<<< HEAD
-    function poolLength() external view returns (uint256) {
-=======
-    function getStakedAmount(uint _pid, address _user) external view returns (uint256) {
-        UserInfo storage user = userInfo[_pid][_user];
-        return  user.shares;
-    }
-
     function getNumberOfPools() external view returns (uint256) {
->>>>>>> 2e431ed0
         return poolInfos.length;
     }
 
