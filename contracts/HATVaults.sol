--- conflicted
+++ resolved
@@ -497,62 +497,8 @@
             pool.totalShares += userShares;
         }
         user.rewardDebt = user.shares * pool.rewardPerShare / 1e12;
-<<<<<<< HEAD
     }        
-=======
-        emit Deposit(msg.sender, _pid, _amount);
-    }
-
-    function _withdraw(uint256 _pid, uint256 _amount) internal nonReentrant {
-        PoolInfo storage pool = poolInfos[_pid];
-        UserInfo storage user = userInfo[_pid][msg.sender];
-        require(user.shares >= _amount, "HVE41");
-
-        updatePool(_pid);
-        uint256 pending = user.shares * pool.rewardPerShare / 1e12 - user.rewardDebt;
-        if (pending > 0) {
-            safeTransferReward(msg.sender, pending, _pid);
-        }
-        if (_amount > 0) {
-            user.shares -= _amount;
-            uint256 amountToWithdraw = _amount * pool.balance / pool.totalShares;
-            uint256 fee = amountToWithdraw * pool.fee / HUNDRED_PERCENT;
-            pool.balance -= amountToWithdraw;
-            if (fee > 0) {
-                pool.lpToken.safeTransfer(governance(), fee);
-            }
-            pool.lpToken.safeTransfer(msg.sender, amountToWithdraw - fee);
-            pool.totalShares -= _amount;
-        }
-        user.rewardDebt = user.shares * pool.rewardPerShare / 1e12;
-        emit Withdraw(msg.sender, _pid, _amount);
-    }
-
-    // Withdraw without caring about rewards. EMERGENCY ONLY.
-    function _emergencyWithdraw(uint256 _pid) internal {
-        PoolInfo storage pool = poolInfos[_pid];
-        UserInfo storage user = userInfo[_pid][msg.sender];
-        require(user.shares > 0, "HVE42");
-        uint256 factoredBalance = user.shares * pool.balance / pool.totalShares;
-        pool.totalShares -= user.shares;
-        user.shares = 0;
-        user.rewardDebt = 0;
-        uint256 fee = factoredBalance * pool.fee / HUNDRED_PERCENT;
-        pool.balance -= factoredBalance;
-        if (fee > 0) {
-            pool.lpToken.safeTransfer(governance(), fee);
-        }
-        pool.lpToken.safeTransfer(msg.sender, factoredBalance - fee);
-        emit EmergencyWithdraw(msg.sender, _pid, factoredBalance);
-    }
-
-
-    function set(uint256 _pid, uint256 _allocPoint) internal {
-        updatePool(_pid);
-        uint256 totalAllocPoint =
-        globalPoolUpdates[globalPoolUpdates.length-1].totalAllocPoint
-        - poolInfos[_pid].allocPoint + _allocPoint;
->>>>>>> 75f7be22
+
 
 
     // Safe HAT transfer function, transfer HATs from the contract only if they are earmarked for rewards
