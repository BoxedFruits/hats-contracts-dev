--- conflicted
+++ resolved
@@ -11,45 +11,7 @@
 import "./interfaces/IHATVaultsRegistry.sol";
 import "./HATVault.sol";
 
-<<<<<<< HEAD
-// Errors:
-// Withdraw period must be >= 1 hour
-error WithdrawPeriodTooShort();
-// Safety period must be <= 6 hours
-error SafetyPeriodTooLong();
-// Withdraw request pending period must be <= 3 months
-error WithdrawRequestPendingPeriodTooLong();
-// Withdraw request enabled period must be >= 6 hour
-error WithdrawRequestEnabledPeriodTooShort();
-// Withdraw request enabled period must be <= 100 days
-error WithdrawRequestEnabledPeriodTooLong();
-// Vesting duration is too long
-error VestingDurationTooLong();
-// Vesting periods cannot be zero
-error VestingPeriodsCannotBeZero();
-// Vesting duration smaller than periods
-error VestingDurationSmallerThanPeriods();
-// Delay is too short
-error DelayTooShort();
-// Amount to swap is zero
-error AmountToSwapIsZero();
-// Swap was not successful
-error SwapFailed();
-// Wrong amount received
-error AmountSwappedLessThanMinimum();
-// Hats bounty split should be less than `MAX_HAT_SPLIT`
-error TotalHatsSplitPercentageShouldBeUpToMaxHATSplit();
-// Challenge period too short
-error ChallengePeriodTooShort();
-// Challenge period too long
-error ChallengePeriodTooLong();
-// Challenge timeout period too short
-error ChallengeTimeOutPeriodTooShort();
-// Challenge timeout period too long
-error ChallengeTimeOutPeriodTooLong();
-
-=======
->>>>>>> 816629e7
+
 /** @title Registry to deploy Hats.finance vaults and manage shared parameters
  * @author Hats.finance
  * @notice Hats.finance is a proactive bounty protocol for white hat hackers and
@@ -75,32 +37,7 @@
 contract HATVaultsRegistry is IHATVaultsRegistry, Ownable {
     using SafeERC20 for IERC20;
 
-<<<<<<< HEAD
-    struct GeneralParameters {
-        // vesting duration for the part of the bounty given to the hacker in HAT tokens
-        uint256 hatVestingDuration;
-        // vesting periods for the part of the bounty given to the hacker in HAT tokens
-        uint256 hatVestingPeriods;
-        // withdraw enable period. safetyPeriod starts when finished.
-        uint256 withdrawPeriod;
-        // withdraw disable period - time for the committee to gather and decide on actions,
-        // withdrawals are not possible in this time. withdrawPeriod starts when finished.
-        uint256 safetyPeriod;
-        // period of time after withdrawRequestPendingPeriod where it is possible to withdraw
-        // (after which withdrawals are not possible)
-        uint256 withdrawRequestEnablePeriod;
-        // period of time that has to pass after withdraw request until withdraw is possible
-        uint256 withdrawRequestPendingPeriod;
-        // period of time that has to pass after setting a pending max
-        // bounty before it can be set as the new max bounty
-        uint256 setMaxBountyDelay;
-        // fee in ETH to be transferred with every logging of a claim
-        uint256 claimFee;  
-    }
-
-=======
     // Used in {swapAndSend} to avoid a "stack too deep" error
->>>>>>> 816629e7
     struct SwapData {
         uint256 totalHackersHatReward;
         uint256 amount;
@@ -130,7 +67,6 @@
     // asset => amount
     mapping(address => uint256) public governanceHatReward;
 
-<<<<<<< HEAD
     // How the bountyGovernanceHAT and bountyHackerHATVested set how to divide the hats 
     // bounties of the vault, in percentages (out of `HUNDRED_PERCENT`)
     // The precentages are taken from the total bounty
@@ -139,9 +75,6 @@
     uint256 public defaultBountyGovernanceHAT;
     // the default percentage of the total bounty to be swapped to HATs and sent to the hacker via vesting contract
     uint256 public defaultBountyHackerHATVested;
-=======
-    IHATVaultsRegistry.HATBountySplit public defaultHATBountySplit;
->>>>>>> 816629e7
 
     address public defaultArbitrator;
     uint256 public defaultChallengePeriod;
@@ -149,44 +82,6 @@
 
     bool public isEmergencyPaused;
 
-<<<<<<< HEAD
-    event LogClaim(address indexed _claimer, string _descriptionHash);
-    event SetFeeSetter(address indexed _newFeeSetter);
-    event SetWithdrawRequestParams(
-        uint256 _withdrawRequestPendingPeriod,
-        uint256 _withdrawRequestEnablePeriod
-    );
-    event SetClaimFee(uint256 _fee);
-    event SetWithdrawSafetyPeriod(uint256 _withdrawPeriod, uint256 _safetyPeriod);
-    event SetHatVestingParams(uint256 _duration, uint256 _periods);
-    event SetMaxBountyDelay(uint256 _delay);
-    event SetVaultVisibility(address indexed _vault, bool indexed _visible);
-    event VaultCreated(
-        address indexed _vault,
-        address indexed _asset,
-        address _committee,
-        IRewardController _rewardController,
-        string _descriptionHash,
-        uint256 _maxBounty,
-        HATVault.BountySplit _bountySplit,
-        uint256 _bountyVestingDuration,
-        uint256 _bountyVestingPeriods
-    );
-    event SwapAndSend(
-        address indexed _beneficiary,
-        uint256 _amountSwapped,
-        uint256 _amountReceived,
-        address indexed _tokenLock
-    );
-    event SetDefaultHATBountySplit(uint256 _bountyGovernanceHAT, uint256 _bountyHackerHATVested);
-    event SetDefaultArbitrator(address indexed _arbitrator);
-    event SetDefaultChallengePeriod(uint256 _challengePeriod);
-    event SetDefaultChallengeTimeOutPeriod(uint256 _challengeTimeOutPeriod);
-    event SetEmergencyPaused(bool _isEmergencyPaused);
-
-
-=======
->>>>>>> 816629e7
     /**
     * @notice initialize -
     * @param _hatVaultImplementation The hat vault implementation address.
@@ -205,12 +100,8 @@
         address _hatVaultImplementation,
         address _hatGovernance,
         address _HAT,
-<<<<<<< HEAD
         uint256 _bountyGovernanceHAT,
         uint256 _bountyHackerHATVested,
-=======
-        IHATVaultsRegistry.HATBountySplit memory _defaultHATBountySplit,
->>>>>>> 816629e7
         ITokenLockFactory _tokenLockFactory
     ) {
         _transferOwnership(_hatGovernance);
@@ -230,7 +121,6 @@
             claimFee: 0
         });
 
-
         defaultBountyGovernanceHAT = _bountyGovernanceHAT;
         defaultBountyHackerHATVested = _bountyHackerHATVested;
         defaultArbitrator = _hatGovernance;
@@ -255,13 +145,7 @@
         emit LogClaim(msg.sender, _descriptionHash);
     }
 
-<<<<<<< HEAD
-    /**
-    * @notice Called by governance to set the default percentage of each claim bounty
-    * that will be swapped for hats and sent to the governance or vested for the hacker
-    * @param _defaultBountyGovernanceHAT The HAT bounty for governance
-    * @param _defaultBountyHackerHATVested The HAT bounty vested for the hacker
-    */
+    /** @notice See {IHATVaultsRegistry-setDefaultHATBountySplit}. */
     function setDefaultHATBountySplit(
         uint256 _defaultBountyGovernanceHAT,
         uint256 _defaultBountyHackerHATVested
@@ -270,13 +154,7 @@
         defaultBountyGovernanceHAT = _defaultBountyGovernanceHAT;
         defaultBountyHackerHATVested = _defaultBountyHackerHATVested;
         emit SetDefaultHATBountySplit(_defaultBountyGovernanceHAT, _defaultBountyHackerHATVested);
-=======
-    /** @notice See {IHATVaultsRegistry-setDefaultHATBountySplit}. */
-    function setDefaultHATBountySplit(IHATVaultsRegistry.HATBountySplit memory _defaultHATBountySplit) external onlyOwner { 
-        validateHATSplit(_defaultHATBountySplit);
-        defaultHATBountySplit = _defaultHATBountySplit;
-        emit SetDefaultHATBountySplit(_defaultHATBountySplit);
->>>>>>> 816629e7
+
     }
    
     /** @notice See {IHATVaultsRegistry-setDefaultArbitrator}. */
@@ -477,25 +355,10 @@
         return hatVaults.length;
     }
 
-<<<<<<< HEAD
-    /** 
-    * @dev Check that a given hats bounty split is legal, meaning that:
-    *   Each entry is a number between 0 and less than `HUNDRED_PERCENT`.
-    *   Total splits should be less than `HUNDRED_PERCENT`.
-    * function will revert in case the bounty split is not legal.
-    * @param _bountyGovernanceHAT The HAT bounty for governance
-    * @param _bountyHackerHATVested The HAT bounty vested for the hacker
-    */
+    /** @notice See {IHATVaultsRegistry-validateHATSplit}. */
     function validateHATSplit(uint256 _bountyGovernanceHAT, uint256 _bountyHackerHATVested) public pure {
         if (_bountyGovernanceHAT + _bountyHackerHATVested > MAX_HAT_SPLIT)
             revert TotalHatsSplitPercentageShouldBeUpToMaxHATSplit();
-=======
-    /** @notice See {IHATVaultsRegistry-validateHATSplit}. */
-    function validateHATSplit(IHATVaultsRegistry.HATBountySplit memory _hatBountySplit) public pure {
-        if (_hatBountySplit.governanceHat +
-            _hatBountySplit.hackerHatVested >= HUNDRED_PERCENT)
-            revert TotalHatsSplitPercentageShouldBeLessThanHundredPercent();
->>>>>>> 816629e7
     }
 
     /** @notice See {IHATVaultsRegistry-validateChallengePeriod}. */
