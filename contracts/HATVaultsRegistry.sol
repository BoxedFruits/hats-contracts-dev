--- conflicted
+++ resolved
@@ -209,29 +209,6 @@
         defaultChallengeTimeOutPeriod = _defaultChallengeTimeOutPeriod;
         emit SetDefaultChallengeTimeOutPeriod(_defaultChallengeTimeOutPeriod);
     }
-<<<<<<< HEAD
-
-   /**
-     * @notice Check that the given challenge period is legal, meaning
-     * that it is greater than 1 day and less than 5 days.
-     * @param _challengeTimeOutPeriod The challenge timeout period to check
-     */
-    function validateChallengePeriod(uint256 _challengePeriod) public pure {
-        if ( _challengePeriod < 1 days) revert ChallengePeriodTooShort();
-        if (_challengePeriod > 5 days) revert ChallengePeriodTooLong();
-    }
-
-    /**
-     * @notice Check that the given challenge timeout period is legal, meaning
-     * that it is greater than 2 days and less than 85 days.
-     * @param _challengeTimeOutPeriod The challenge timeout period to check
-     */
-    function validateChallengeTimeOutPeriod(uint256 _challengeTimeOutPeriod) public pure {
-        if (_challengeTimeOutPeriod < 2 days) revert ChallengeTimeOutPeriodTooShort();
-        if (_challengeTimeOutPeriod > 85 days) revert ChallengeTimeOutPeriodTooLong();
-    }
-=======
->>>>>>> 4e7f12e3
    
     /**
     * @notice Called by governance to set the fee setter role
@@ -519,16 +496,26 @@
             revert TotalHatsSplitPercentageShouldBeLessThanHundredPercent();
     }
 
+   /**
+     * @notice Check that the given challenge period is legal, meaning
+     * that it is greater than 1 day and less than 5 days.
+     * @param _challengeTimeOutPeriod The challenge timeout period to check
+     */
     function validateChallengePeriod(uint256 _challengePeriod) public pure {
         if ( _challengePeriod < 1 days) revert ChallengePeriodTooShort();
         if (_challengePeriod > 5 days) revert ChallengePeriodTooLong();
     }
 
+    /**
+     * @notice Check that the given challenge timeout period is legal, meaning
+     * that it is greater than 2 days and less than 85 days.
+     * @param _challengeTimeOutPeriod The challenge timeout period to check
+     */
     function validateChallengeTimeOutPeriod(uint256 _challengeTimeOutPeriod) public pure {
         if (_challengeTimeOutPeriod < 2 days) revert ChallengeTimeOutPeriodTooShort();
         if (_challengeTimeOutPeriod > 85 days) revert ChallengeTimeOutPeriodTooLong();
     }
-
+    
     /**
     * @dev Use the given routing contract to swap the given token to HAT token
     * @param _asset The token to swap
