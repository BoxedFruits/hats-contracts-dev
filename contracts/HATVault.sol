// SPDX-License-Identifier: MIT
// Disclaimer https://github.com/hats-finance/hats-contracts/blob/main/DISCLAIMER.md

pragma solidity 0.8.16;

import "@openzeppelin/contracts-upgradeable/security/ReentrancyGuardUpgradeable.sol";
import "@openzeppelin/contracts-upgradeable/access/OwnableUpgradeable.sol";
import "@openzeppelin/contracts-upgradeable/token/ERC20/extensions/ERC4626Upgradeable.sol";
import "@openzeppelin/contracts-upgradeable/token/ERC20/extensions/IERC20MetadataUpgradeable.sol";
import "@openzeppelin/contracts/token/ERC20/utils/SafeERC20.sol";
import "@openzeppelin/contracts/token/ERC20/IERC20.sol";
import "./tokenlock/TokenLockFactory.sol";
import "./interfaces/IHATVault.sol";
import "./interfaces/IRewardController.sol";
import "./HATVaultsRegistry.sol";

/** @title A Hats.finance vault which holds the funds for a specific project's
* bug bounties
* @author Hats.finance
* @notice The HATVault can be deposited into in a permissionless maner using
* the vault’s native token. When a bug is submitted and approved, the bounty 
* is paid out using the funds in the vault. Bounties are paid out as a
* percentage of the vault. The percentage is set according to the severity of
* the bug. Vaults have regular safety periods (typically for an hour twice a
* day) which are time for the committee to make decisions.
*
* In addition to the roles defined in the HATVaultsRegistry, every HATVault 
* has the roles:
* Committee - The only address which can submit a claim for a bounty payout
* and set the maximum bounty.
* User - Anyone can deposit the vault's native token into the vault and 
* recieve shares for it. Shares represent the user's relative part in the
* vault, and when a bounty is paid out, users lose part of their deposits
* (based on percentage paid), but keep their share of the vault.
* Users also receive rewards for their deposits, which can be claimed at any
* time.
* To withdraw previously deposited tokens, a user must first send a withdraw
* request, and the withdrawal will be made available after a pending period.
* Withdrawals are not permitted during safety periods or while there is an 
* active claim for a bounty payout.
*
* Bounties are payed out distributed between a few channels, and that 
* distribution is set upon creation (the hacker gets part in direct transfer,
* part in vested reward and part in vested HAT token, part gets rewarded to
* the committee, part gets swapped to HAT token and burned and/or sent to Hats
* governance).
*
* This project is open-source and can be found at:
* https://github.com/hats-finance/hats-contracts
*/
contract HATVault is IHATVault, ERC4626Upgradeable, OwnableUpgradeable, ReentrancyGuardUpgradeable {
    using SafeERC20 for IERC20;

<<<<<<< HEAD
    // How to divide the bounty - after deducting HATVaultsRegistry.bountyGovernanceHAT
    // and _bountyHackerHATVested.
    // values are in percentages and should add up to `HUNDRED_PERCENT`
    struct BountySplit {
        // the percentage of reward sent to the hacker via vesting contract
        uint256 hackerVested;
        // the percentage of tokens that are sent directly to the hacker
        uint256 hacker;
        // the percentage sent to the committee
        uint256 committee;
    }

    // How to divide a bounty for a claim that has been approved
    // used internally to keep track of payouts
    struct ClaimBounty {
        uint256 hacker;
        uint256 hackerVested;
        uint256 committee;
        uint256 hackerHatVested;
        uint256 governanceHat;
    }

=======
>>>>>>> 816629e7
    struct Claim {
        bytes32 claimId;
        address beneficiary;
        uint256 bountyPercentage;
        // the address of the committee at the time of the submission, so that this committee will
        // be paid their share of the bounty in case the committee changes before claim approval
        address committee;
        uint256 createdAt;
        uint256 challengedAt;
    }

    struct PendingMaxBounty {
        uint256 maxBounty;
        uint256 timestamp;
    }

    uint256 public constant NULL_UINT = type(uint256).max;
    address public constant NULL_ADDRESS = 0xFFfFfFffFFfffFFfFFfFFFFFffFFFffffFfFFFfF;
    uint256 public constant HUNDRED_PERCENT = 10000;
    uint256 public constant MAX_BOUNTY_LIMIT = 9000; // Max bounty can be up to 90%
    uint256 public constant HUNDRED_PERCENT_SQRD = 100000000;
    uint256 public constant MAX_FEE = 200; // Max fee is 2%

    HATVaultsRegistry public registry;
    ITokenLockFactory public tokenLockFactory;

    Claim public activeClaim;

    IRewardController public rewardController;

    IHATVault.BountySplit public bountySplit;
    uint256 public maxBounty;
    uint256 public vestingDuration;
    uint256 public vestingPeriods;

    bool public committeeCheckedIn;
    uint256 public withdrawalFee;

    uint256 internal nonce;

    address public committee;

    PendingMaxBounty public pendingMaxBounty;

    bool public depositPause;

    // Time of when withdrawal period starts for every user that has an
    // active withdraw request. (time when last withdraw request pending 
    // period ended, or 0 if last action was deposit or withdraw)
    mapping(address => uint256) public withdrawEnableStartTime;

<<<<<<< HEAD
    // the percentage of the total bounty to be swapped to HATs and sent to governance
    uint256 internal bountyGovernanceHAT;
    // the percentage of the total bounty to be swapped to HATs and sent to the hacker via vesting contract
    uint256 internal bountyHackerHATVested;
=======
    // the HATBountySplit of the vault
    IHATVaultsRegistry.HATBountySplit internal hatBountySplit;
>>>>>>> 816629e7

    // address of the arbitrator - which can dispute claims and override the committee's decisions
    address internal arbitrator;
    // time during which a claim can be challenged by the arbitrator
    uint256 internal challengePeriod;
    // time after which a challenged claim is automatically dismissed
    uint256 internal challengeTimeOutPeriod;

<<<<<<< HEAD
    event SubmitClaim(
        bytes32 indexed _claimId,
        address indexed _committee,
        address indexed _beneficiary,
        uint256 _bountyPercentage,
        string _descriptionHash
    );
    event ChallengeClaim(bytes32 indexed _claimId);
    event ApproveClaim(
        bytes32 indexed _claimId,
        address indexed _committee,
        address indexed _beneficiary,
        uint256 _bountyPercentage,
        address _tokenLock,
        ClaimBounty _claimBounty
    );
    event DismissClaim(bytes32 indexed _claimId);
    event SetCommittee(address indexed _committee);
    event SetVestingParams(
        uint256 _duration,
        uint256 _periods
    );
    event SetBountySplit(BountySplit _bountySplit);
    event SetWithdrawalFee(uint256 _newFee);
    event CommitteeCheckedIn();
    event SetPendingMaxBounty(uint256 _maxBounty, uint256 _timeStamp);
    event SetMaxBounty(uint256 _maxBounty);
    event SetRewardController(IRewardController indexed _newRewardController);
    event SetDepositPause(bool _depositPause);
    event SetVaultDescription(string _descriptionHash);
    event SetHATBountySplit(uint256 _bountyGovernanceHAT, uint256 _bountyHackerHATVested);
    event SetArbitrator(address indexed _arbitrator);
    event SetChallengePeriod(uint256 _challengePeriod);
    event SetChallengeTimeOutPeriod(uint256 _challengeTimeOutPeriod);

    event WithdrawRequest(
        address indexed _beneficiary,
        uint256 _withdrawEnableTime
    );
=======
>>>>>>> 816629e7

    modifier onlyRegistryOwner() {
        if (registry.owner() != msg.sender) revert OnlyRegistryOwner();
        _;
    }

    modifier onlyFeeSetter() {
        if (registry.feeSetter() != msg.sender) revert OnlyFeeSetter();
        _;
    }

    modifier onlyCommittee() {
        if (committee != msg.sender) revert OnlyCommittee();
        _;
    }

    modifier onlyArbitrator() {
        if (getArbitrator() != msg.sender) revert OnlyArbitrator();
        _;
    }

    modifier notEmergencyPaused() {
        if (registry.isEmergencyPaused()) revert SystemInEmergencyPause();
        _;
    }

    modifier noSafetyPeriod() {
        IHATVaultsRegistry.GeneralParameters memory generalParameters = registry.getGeneralParameters();
        // disable withdraw for safetyPeriod (e.g 1 hour) after each withdrawPeriod(e.g 11 hours)
        // solhint-disable-next-line not-rely-on-time
        if (block.timestamp %
        (generalParameters.withdrawPeriod + generalParameters.safetyPeriod) >=
            generalParameters.withdrawPeriod) revert SafetyPeriod();
        _;
    }

    modifier noActiveClaim() {
        if (activeClaim.createdAt != 0) revert ActiveClaimExists();
        _;
    }

    modifier isActiveClaim(bytes32 _claimId) {
        if (activeClaim.createdAt == 0) revert NoActiveClaimExists();
        if (activeClaim.claimId != _claimId) revert ClaimIdIsNotActive();
        _;
    }

    /** @notice See {IHATVault-initialize}. */
    function initialize(IHATVault.VaultInitParams memory _params) external initializer {
        if (_params.maxBounty > MAX_BOUNTY_LIMIT)
            revert MaxBountyCannotBeMoreThanMaxBountyLimit();
        _validateSplit(_params.bountySplit);
        __ERC4626_init(IERC20MetadataUpgradeable(address(_params.asset)));
        rewardController = _params.rewardController;
        _setVestingParams(_params.vestingDuration, _params.vestingPeriods);
        HATVaultsRegistry _registry = HATVaultsRegistry(msg.sender);
        maxBounty = _params.maxBounty;
        bountySplit = _params.bountySplit;
        committee = _params.committee;
        depositPause = _params.isPaused;
        registry = _registry;
        __ReentrancyGuard_init();
        _transferOwnership(_params.owner);
        tokenLockFactory = _registry.tokenLockFactory();

        // Set vault to use default registry values where applicable
<<<<<<< HEAD
        bountyGovernanceHAT = NULL_UINT;
        bountyHackerHATVested = NULL_UINT;
=======
        hatBountySplit = IHATVaultsRegistry.HATBountySplit({
            governanceHat: NULL_UINT,
            hackerHatVested: 0
        });
>>>>>>> 816629e7
        arbitrator = NULL_ADDRESS;
        challengePeriod = NULL_UINT;
        challengeTimeOutPeriod = NULL_UINT;
    }

    /* ---------------------------------- Claim --------------------------------------- */

    /** @notice See {IHATVault-submitClaim}. */
    function submitClaim(address _beneficiary, uint256 _bountyPercentage, string calldata _descriptionHash)
        external onlyCommittee noActiveClaim notEmergencyPaused returns (bytes32 claimId) {
        IHATVaultsRegistry.GeneralParameters memory generalParameters = registry.getGeneralParameters();
        // require we are in safetyPeriod
        // solhint-disable-next-line not-rely-on-time
        if (block.timestamp % (generalParameters.withdrawPeriod + generalParameters.safetyPeriod) <
        generalParameters.withdrawPeriod) revert NotSafetyPeriod();
        if (_bountyPercentage > maxBounty)
            revert BountyPercentageHigherThanMaxBounty();
        claimId = keccak256(abi.encodePacked(address(this), nonce++));
        activeClaim = Claim({
            claimId: claimId,
            beneficiary: _beneficiary,
            bountyPercentage: _bountyPercentage,
            committee: msg.sender,
            // solhint-disable-next-line not-rely-on-time
            createdAt: block.timestamp,
            challengedAt: 0
        });

        emit SubmitClaim(
            claimId,
            msg.sender,
            _beneficiary,
            _bountyPercentage,
            _descriptionHash
        );
    }

    /** @notice See {IHATVault-challengeClaim}. */
    function challengeClaim(bytes32 _claimId) external onlyArbitrator isActiveClaim(_claimId) {
        // solhint-disable-next-line not-rely-on-time
        if (block.timestamp > activeClaim.createdAt + getChallengePeriod())
            revert ChallengePeriodEnded();
        if (activeClaim.challengedAt != 0) {
            revert ClaimAlreadyChallenged();
        } 
        // solhint-disable-next-line not-rely-on-time
        activeClaim.challengedAt = block.timestamp;
        emit ChallengeClaim(_claimId);
    }

    /** @notice See {IHATVault-approveClaim}. */
    function approveClaim(bytes32 _claimId, uint256 _bountyPercentage) external nonReentrant isActiveClaim(_claimId) {
        Claim memory claim = activeClaim;
        delete activeClaim;

        uint256 _challengePeriod = getChallengePeriod();
        uint256 _challengeTimeOutPeriod = getChallengeTimeOutPeriod();
        
        // solhint-disable-next-line not-rely-on-time
        if (block.timestamp >= claim.createdAt + _challengePeriod + _challengeTimeOutPeriod) revert ClaimExpired();
        if (claim.challengedAt != 0) {
            if (
                msg.sender != getArbitrator() ||
                // solhint-disable-next-line not-rely-on-time
                block.timestamp > claim.challengedAt + _challengeTimeOutPeriod
            )
                revert ChallengedClaimCanOnlyBeApprovedByArbitratorUntilChallengeTimeoutPeriod();
            claim.bountyPercentage = _bountyPercentage;
        } else {
            if (
                // solhint-disable-next-line not-rely-on-time
                block.timestamp <= claim.createdAt + _challengePeriod
            ) revert UnchallengedClaimCanOnlyBeApprovedAfterChallengePeriod();
        }

        address tokenLock;

        IHATVault.ClaimBounty memory claimBounty = _calcClaimBounty(claim.bountyPercentage);

        IERC20 asset = IERC20(asset());
        if (claimBounty.hackerVested > 0) {
            //hacker gets part of bounty to a vesting contract
            tokenLock = tokenLockFactory.createTokenLock(
                address(asset),
                0x0000000000000000000000000000000000000000, //this address as owner, so it can do nothing.
                claim.beneficiary,
                claimBounty.hackerVested,
                // solhint-disable-next-line not-rely-on-time
                block.timestamp, //start
                // solhint-disable-next-line not-rely-on-time
                block.timestamp + vestingDuration, //end
                vestingPeriods,
                0, //no release start
                0, //no cliff
                ITokenLock.Revocability.Disabled,
                false
            );
            asset.safeTransfer(tokenLock, claimBounty.hackerVested);
        }

        asset.safeTransfer(claim.beneficiary, claimBounty.hacker);
        asset.safeTransfer(claim.committee, claimBounty.committee);

        // send to the registry the amount of tokens which should be swapped 
        // to HAT so it could call swapAndSend in a separate tx.
        asset.safeApprove(address(registry), claimBounty.hackerHatVested + claimBounty.governanceHat);
        registry.addTokensToSwap(
            asset,
            claim.beneficiary,
            claimBounty.hackerHatVested,
            claimBounty.governanceHat
        );

        // make sure to reset approval
        asset.safeApprove(address(registry), 0);

        emit ApproveClaim(
            _claimId,
            msg.sender,
            claim.beneficiary,
            claim.bountyPercentage,
            tokenLock,
            claimBounty
        );
    }

    /** @notice See {IHATVault-dismissClaim}. */
    function dismissClaim(bytes32 _claimId) external isActiveClaim(_claimId) {
        Claim memory claim = activeClaim;

        uint256 _challengeTimeOutPeriod = getChallengeTimeOutPeriod();
        // solhint-disable-next-line not-rely-on-time
        if (block.timestamp < claim.createdAt + getChallengePeriod() + _challengeTimeOutPeriod) {
            if (claim.challengedAt == 0) revert OnlyCallableIfChallenged();
            if (
                // solhint-disable-next-line not-rely-on-time
                block.timestamp < claim.challengedAt + _challengeTimeOutPeriod && 
                msg.sender != getArbitrator()
            ) revert OnlyCallableByArbitratorOrAfterChallengeTimeOutPeriod();
        }
        delete activeClaim;

        emit DismissClaim(_claimId);
    }
    /* -------------------------------------------------------------------------------- */

    /* ---------------------------------- Params -------------------------------------- */

    /** @notice See {IHATVault-setCommittee}. */
    function setCommittee(address _committee) external {
        // governance can update committee only if committee was not checked in yet.
        if (msg.sender == owner() && committee != msg.sender) {
            if (committeeCheckedIn)
                revert CommitteeAlreadyCheckedIn();
        } else {
            if (committee != msg.sender) revert OnlyCommittee();
        }

        committee = _committee;

        emit SetCommittee(_committee);
    }

    /** @notice See {IHATVault-setVestingParams}. */
    function setVestingParams(uint256 _duration, uint256 _periods) external onlyOwner {
        _setVestingParams(_duration, _periods);
    }

    /** @notice See {IHATVault-setBountySplit}. */
    function setBountySplit(IHATVault.BountySplit memory _bountySplit) external onlyOwner noActiveClaim noSafetyPeriod {
        _validateSplit(_bountySplit);
        bountySplit = _bountySplit;
        emit SetBountySplit(_bountySplit);
    }

    /** @notice See {IHATVault-setWithdrawalFee}. */
    function setWithdrawalFee(uint256 _fee) external onlyFeeSetter {
        if (_fee > MAX_FEE) revert WithdrawalFeeTooBig();
        withdrawalFee = _fee;
        emit SetWithdrawalFee(_fee);
    }

    /** @notice See {IHATVault-committeeCheckIn}. */
    function committeeCheckIn() external onlyCommittee {
        committeeCheckedIn = true;
        emit CommitteeCheckedIn();
    }

    /** @notice See {IHATVault-setPendingMaxBounty}. */
    function setPendingMaxBounty(uint256 _maxBounty) external onlyOwner noActiveClaim {
        if (_maxBounty > MAX_BOUNTY_LIMIT)
            revert MaxBountyCannotBeMoreThanMaxBountyLimit();
        pendingMaxBounty.maxBounty = _maxBounty;
        // solhint-disable-next-line not-rely-on-time
        pendingMaxBounty.timestamp = block.timestamp;
        emit SetPendingMaxBounty(_maxBounty, pendingMaxBounty.timestamp);
    }

    /** @notice See {IHATVault-setMaxBounty}. */
    function setMaxBounty() external onlyOwner noActiveClaim {
        if (pendingMaxBounty.timestamp == 0) revert NoPendingMaxBounty();

        IHATVaultsRegistry.GeneralParameters memory generalParameters = registry.getGeneralParameters();

        // solhint-disable-next-line not-rely-on-time
        if (block.timestamp - pendingMaxBounty.timestamp <
            generalParameters.setMaxBountyDelay)
            revert DelayPeriodForSettingMaxBountyHadNotPassed();
        maxBounty = pendingMaxBounty.maxBounty;
        delete pendingMaxBounty;
        emit SetMaxBounty(maxBounty);
    }

<<<<<<< HEAD
    /**
    * @notice Called by the vault's owner to disable all deposits to the vault
    * @param _depositPause Are deposits paused
    */
=======
    /** @notice See {IHATVault-setDepositPause}. */
>>>>>>> 816629e7
    function setDepositPause(bool _depositPause) external onlyOwner {
        depositPause = _depositPause;
        emit SetDepositPause(_depositPause);
    }

    /** @notice See {IHATVault-setVaultDescription}. */
    function setVaultDescription(string memory _descriptionHash) external onlyOwner {
        emit SetVaultDescription(_descriptionHash);
    }

    /** @notice See {IHATVault-setRewardController}. */
    function setRewardController(IRewardController _newRewardController) external onlyRegistryOwner noActiveClaim {
        rewardController.terminateVaultRewards();
        rewardController = _newRewardController;
        emit SetRewardController(_newRewardController);
    }
<<<<<<< HEAD
    /**
    * @notice Called by governance to set the vault HAT token bounty split upon
    * an approval. Either sets it to the value passed, or to the special "null" vaule,
    * making it always use the registry's default value.
    * @param _bountyGovernanceHAT The HAT bounty for governance
    * @param _bountyHackerHATVested The HAT bounty vested for the hacker
    */
    function setHATBountySplit(uint256 _bountyGovernanceHAT, uint256 _bountyHackerHATVested) external onlyRegistryOwner {
        bountyGovernanceHAT = _bountyGovernanceHAT;
        bountyHackerHATVested = _bountyHackerHATVested;
=======

    /** @notice See {IHATVault-setHATBountySplit}. */
    function setHATBountySplit(IHATVaultsRegistry.HATBountySplit memory _hatBountySplit) external onlyRegistryOwner {
        if (_hatBountySplit.governanceHat != NULL_UINT) {
            registry.validateHATSplit(_hatBountySplit);
        }
        hatBountySplit = _hatBountySplit;
>>>>>>> 816629e7

        registry.validateHATSplit(getBountyGovernanceHAT(), getBountyHackerHATVested());

        emit SetHATBountySplit(_bountyGovernanceHAT, _bountyHackerHATVested);
    }

    /** @notice See {IHATVault-setArbitrator}. */
    function setArbitrator(address _arbitrator) external onlyRegistryOwner {
        arbitrator = _arbitrator;
        emit SetArbitrator(_arbitrator);
    }

    /** @notice See {IHATVault-setChallengePeriod}. */
    function setChallengePeriod(uint256 _challengePeriod) external onlyRegistryOwner {
        if (_challengePeriod != NULL_UINT) {
            registry.validateChallengePeriod(_challengePeriod);
        }

        challengePeriod = _challengePeriod;
        
        emit SetChallengePeriod(_challengePeriod);
    }

    /** @notice See {IHATVault-setChallengeTimeOutPeriod}. */
    function setChallengeTimeOutPeriod(uint256 _challengeTimeOutPeriod) external onlyRegistryOwner {
        if (_challengeTimeOutPeriod != NULL_UINT) {
            registry.validateChallengeTimeOutPeriod(_challengeTimeOutPeriod);
        }

        challengeTimeOutPeriod = _challengeTimeOutPeriod;
        
        emit SetChallengeTimeOutPeriod(_challengeTimeOutPeriod);
    }

    /* -------------------------------------------------------------------------------- */

    /* ---------------------------------- Vault --------------------------------------- */

    /** @notice See {IHATVault-withdrawRequest}. */
    function withdrawRequest() external nonReentrant {
        IHATVaultsRegistry.GeneralParameters memory generalParameters = registry.getGeneralParameters();
        // require withdraw to be at least withdrawRequestEnablePeriod+withdrawRequestPendingPeriod
        // since last withdrawRequest (meaning the last withdraw request had expired)
        // unless there's been a deposit or withdraw since, in which case withdrawRequest is allowed immediately
        // solhint-disable-next-line not-rely-on-time
        if (block.timestamp <
            withdrawEnableStartTime[msg.sender] +
                generalParameters.withdrawRequestEnablePeriod)
            revert PendingWithdrawRequestExists();
        // set the withdrawEnableStartTime time to be withdrawRequestPendingPeriod from now
        // solhint-disable-next-line not-rely-on-time
        withdrawEnableStartTime[msg.sender] = block.timestamp + generalParameters.withdrawRequestPendingPeriod;
        emit WithdrawRequest(msg.sender, withdrawEnableStartTime[msg.sender]);
    }

    /** @notice See {IHATVault-withdrawAndClaim}. */
    function withdrawAndClaim(uint256 assets, address receiver, address owner) external returns (uint256 shares) {
        shares = withdraw(assets, receiver, owner);
        rewardController.claimReward(address(this), owner);
    }

    /** @notice See {IHATVault-redeemAndClaim}. */
    function redeemAndClaim(uint256 shares, address receiver, address owner) external returns (uint256 assets) {
        assets = redeem(shares, receiver, owner);
        rewardController.claimReward(address(this), owner);
    }

    /** @notice See {IHATVault-withdraw}. */
    function withdraw(uint256 assets, address receiver, address owner) 
        public override(IHATVault, ERC4626Upgradeable) virtual returns (uint256) {
        if (assets > maxWithdraw(owner)) revert WithdrawMoreThanMax();

        uint256 shares = previewWithdraw(assets);
        uint256 fee = _convertToAssets(shares - _convertToShares(assets, MathUpgradeable.Rounding.Up), MathUpgradeable.Rounding.Up);
        _withdraw(_msgSender(), receiver, owner, assets, shares, fee);

        return shares;
    }

    /** @notice See {IHATVault-redeem}. */
    function redeem(uint256 shares, address receiver, address owner) 
        public  override(IHATVault, ERC4626Upgradeable) virtual returns (uint256) {
        if (shares > maxRedeem(owner)) revert RedeemMoreThanMax();

        uint256 assets = previewRedeem(shares);
        uint256 fee = _convertToAssets(shares, MathUpgradeable.Rounding.Down) - assets;
        _withdraw(_msgSender(), receiver, owner, assets, shares, fee);

        return assets;
    }

    /** @notice See {IHATVault-deposit}. */
    function deposit(uint256 assets, address receiver) public override(IHATVault, ERC4626Upgradeable) virtual returns (uint256) {
        return super.deposit(assets, receiver);
    }

    /** @notice See {IERC4626Upgradeable-maxDeposit}. */
    function maxDeposit(address) public view virtual override(IERC4626Upgradeable, ERC4626Upgradeable) returns (uint256) {
        return depositPause ? 0 : type(uint256).max;
    }

    /** @notice See {IERC4626Upgradeable-maxMint}. */
    function maxMint(address) public view virtual override(IERC4626Upgradeable, ERC4626Upgradeable) returns (uint256) {
        return depositPause ? 0 : type(uint256).max;
    }

    /** @notice See {IERC4626Upgradeable-maxWithdraw}. */
    function maxWithdraw(address owner) public view virtual override(IERC4626Upgradeable, ERC4626Upgradeable) returns (uint256) {
        if (activeClaim.createdAt != 0 || !_isWithdrawEnabledForUser(owner)) return 0;
        return previewRedeem(balanceOf(owner));
    }

    /** @notice See {IERC4626Upgradeable-maxRedeem}. */
    function maxRedeem(address owner) public view virtual override(IERC4626Upgradeable, ERC4626Upgradeable) returns (uint256) {
        if (activeClaim.createdAt != 0 || !_isWithdrawEnabledForUser(owner)) return 0;
        return balanceOf(owner);
    }

    /** @notice See {IERC4626Upgradeable-previewWithdraw}. */
    function previewWithdraw(uint256 assets) public view virtual override(IERC4626Upgradeable, ERC4626Upgradeable) returns (uint256) {
        uint256 assetsPlusFee = (assets * HUNDRED_PERCENT / (HUNDRED_PERCENT - withdrawalFee));
        return _convertToShares(assetsPlusFee, MathUpgradeable.Rounding.Up);
    }

    /** @notice See {IERC4626Upgradeable-previewRedeem}. */
    function previewRedeem(uint256 shares) public view virtual override(IERC4626Upgradeable, ERC4626Upgradeable) returns (uint256) {
        uint256 assets = _convertToAssets(shares, MathUpgradeable.Rounding.Down);
        uint256 fee = assets * withdrawalFee / HUNDRED_PERCENT;
        return assets - fee;
    }

    /* -------------------------------------------------------------------------------- */

    /* --------------------------------- Getters -------------------------------------- */

<<<<<<< HEAD
    /** 
    * @notice Returns the percentage of each claim bounty that
    * will be swapped for hats and sent to the governance
    */
    function getBountyGovernanceHAT() public view returns(uint256) {
        if (bountyGovernanceHAT != NULL_UINT) {
            return bountyGovernanceHAT;
        } else {
            return registry.defaultBountyGovernanceHAT();
        }
    }

    /** 
    * @notice Returns the percentage of each claim bounty that
    * will be swapped for hats and vested for the hacker
    */
    function getBountyHackerHATVested() public view returns(uint256) {
        if (bountyHackerHATVested != NULL_UINT) {
            return bountyHackerHATVested;
        } else {
            return registry.defaultBountyHackerHATVested();
=======
    /** @notice See {IHATVault-getHATBountySplit}. */
    function getHATBountySplit() public view returns(IHATVaultsRegistry.HATBountySplit memory) {
        if (hatBountySplit.governanceHat != NULL_UINT) {
            return hatBountySplit;
        } else {
            (uint256 governanceHat, uint256 hackerHatVested) = registry.defaultHATBountySplit();
            return IHATVaultsRegistry.HATBountySplit({
                governanceHat: governanceHat,
                hackerHatVested: hackerHatVested
            });
>>>>>>> 816629e7
        }
    }

    /** @notice See {IHATVault-getArbitrator}. */
    function getArbitrator() public view returns(address) {
        if (arbitrator != NULL_ADDRESS) {
            return arbitrator;
        } else {
            return registry.defaultArbitrator();
        }
    }

    /** @notice See {IHATVault-getChallengePeriod}. */
    function getChallengePeriod() public view returns(uint256) {
        if (challengePeriod != NULL_UINT) {
            return challengePeriod;
        } else {
            return registry.defaultChallengePeriod();
        }
    }

    /** @notice See {IHATVault-getChallengeTimeOutPeriod}. */
    function getChallengeTimeOutPeriod() public view returns(uint256) {
        if (challengeTimeOutPeriod != NULL_UINT) {
            return challengeTimeOutPeriod;
        } else {
            return registry.defaultChallengeTimeOutPeriod();
        }
    }

    /* -------------------------------------------------------------------------------- */

    /* --------------------------------- Helpers -------------------------------------- */

    /**
    * @dev Deposit funds to the vault. Can only be called if the committee had
    * checked in and deposits are not paused.
    * @param caller Caller of the action (msg.sender)
    * @param receiver Reciever of the shares from the deposit
    * @param assets Amount of vault's native token to deposit
    * @param shares Respective amount of shares to be received
    */
    function _deposit(
        address caller,
        address receiver,
        uint256 assets,
        uint256 shares
    ) internal override virtual nonReentrant {
        if (!committeeCheckedIn)
            revert CommitteeNotCheckedInYet();
        if (shares == 0) revert AmountToDepositIsZero();
        if (withdrawEnableStartTime[receiver] != 0 && receiver == caller) {
            // clear withdraw request if caller deposits in her own account
            withdrawEnableStartTime[receiver] = 0;
        }

        super._deposit(caller, receiver, assets, shares);
    }

    function _withdraw(
        address caller,
        address receiver,
        address owner,
        uint256 assets,
        uint256 shares,
        uint256 fee
    ) internal nonReentrant {
        if (assets == 0) revert WithdrawMustBeGreaterThanZero();
        if (caller != owner) {
            _spendAllowance(owner, caller, shares);
        }

        _burn(owner, shares);

        IERC20 asset = IERC20(asset());
        if (fee > 0) {
            asset.safeTransfer(registry.owner(), fee);
        }
        asset.safeTransfer(receiver, assets);

        emit Withdraw(caller, receiver, owner, assets, shares);
    }

    function _beforeTokenTransfer(
        address from,
        address to,
        uint256 amount
    ) internal virtual override {
        if (to != address(0)) {
            if (registry.isEmergencyPaused()) revert SystemInEmergencyPause();
            // Cannot transfer or mint tokens to a user for which an active withdraw request exists
            // because then we would need to reset their withdraw request
            if (withdrawEnableStartTime[to] != 0) {
                IHATVaultsRegistry.GeneralParameters memory generalParameters = registry.getGeneralParameters();
                // solhint-disable-next-line not-rely-on-time
                if (block.timestamp < withdrawEnableStartTime[to] + generalParameters.withdrawRequestEnablePeriod)
                    revert CannotTransferToAnotherUserWithActiveWithdrawRequest();
            }
            rewardController.commitUserBalance(to, amount, true);
        }

        if (from != address(0)) {
            if (activeClaim.createdAt != 0) revert ActiveClaimExists();
            if (!_isWithdrawEnabledForUser(from)) revert InvalidWithdrawRequest();
            // if all is ok and withdrawal can be made - 
            // reset withdrawRequests[_pid][msg.sender] so that another withdrawRequest
            // will have to be made before next withdrawal
            withdrawEnableStartTime[from] = 0;

            rewardController.commitUserBalance(from, amount, false);
        }
    }

    function _setVestingParams(uint256 _duration, uint256 _periods) internal {
        if (_duration > 120 days) revert VestingDurationTooLong();
        if (_periods == 0) revert VestingPeriodsCannotBeZero();
        if (_duration < _periods) revert VestingDurationSmallerThanPeriods();
        vestingDuration = _duration;
        vestingPeriods = _periods;
        emit SetVestingParams(_duration, _periods);
    }

    /**
    * @dev Checks that the given user can perform a withdraw at this time
    * @param _user Address of the user to check
    */
    function _isWithdrawEnabledForUser(address _user)
        internal view
        returns(bool)
    {
        IHATVaultsRegistry.GeneralParameters memory generalParameters = registry.getGeneralParameters();
        // disable withdraw for safetyPeriod (e.g 1 hour) after each withdrawPeriod (e.g 11 hours)
        // solhint-disable-next-line not-rely-on-time
        if (block.timestamp %
        (generalParameters.withdrawPeriod + generalParameters.safetyPeriod) >=
            generalParameters.withdrawPeriod) return false;
        // check that withdrawRequestPendingPeriod had passed
        // solhint-disable-next-line not-rely-on-time
        return (block.timestamp >= withdrawEnableStartTime[_user] &&
        // check that withdrawRequestEnablePeriod had not passed and that the
        // last action was withdrawRequest (and not deposit or withdraw, which
        // reset withdrawRequests[_user] to 0)
        // solhint-disable-next-line not-rely-on-time
            block.timestamp <=
                withdrawEnableStartTime[_user] +
                generalParameters.withdrawRequestEnablePeriod);
    }

    /**
    * @dev calculate the specific bounty payout distribution, according to the
    * predefined bounty split and the given bounty percentage
    * @param _bountyPercentage The percentage of the vault's funds to be paid
    * out as bounty
    * @return claimBounty The bounty distribution for this specific claim
    */
    function _calcClaimBounty(uint256 _bountyPercentage) internal view returns(IHATVault.ClaimBounty memory claimBounty) {
        uint256 totalSupply = totalAssets();
        if (totalSupply == 0) {
          return claimBounty;
        }
        if (_bountyPercentage > maxBounty)
            revert BountyPercentageHigherThanMaxBounty();

<<<<<<< HEAD
=======
        IHATVaultsRegistry.HATBountySplit memory _hatBountySplit = getHATBountySplit();
>>>>>>> 816629e7
        uint256 totalBountyAmount = totalSupply * _bountyPercentage;

        uint256 governanceHatAmount = totalBountyAmount * getBountyGovernanceHAT() / HUNDRED_PERCENT_SQRD;
        uint256 hackerHatVestedAmount = totalBountyAmount * getBountyHackerHATVested() / HUNDRED_PERCENT_SQRD;

        totalBountyAmount -= (governanceHatAmount + hackerHatVestedAmount) * HUNDRED_PERCENT;

        claimBounty.governanceHat = governanceHatAmount;
        claimBounty.hackerHatVested = hackerHatVestedAmount;

        uint256 hackerVestedAmount = totalBountyAmount * bountySplit.hackerVested / HUNDRED_PERCENT_SQRD;
        uint256 hackerAmount = totalBountyAmount * bountySplit.hacker / HUNDRED_PERCENT_SQRD;

        totalBountyAmount -= (hackerVestedAmount + hackerAmount) * HUNDRED_PERCENT;

        claimBounty.hackerVested = hackerVestedAmount;
        claimBounty.hacker = hackerAmount;

        // give all the tokens left to the committee to avoid rounding errors
        claimBounty.committee = totalBountyAmount / HUNDRED_PERCENT;
    }

    /** 
    * @dev Check that a given bounty split is legal, meaning that:
    *   Each entry is a number between 0 and `HUNDRED_PERCENT`.
    *   Total splits should be equal to `HUNDRED_PERCENT`.
    * function will revert in case the bounty split is not legal.
    * @param _bountySplit The bounty split to check
    */
    function _validateSplit(IHATVault.BountySplit memory _bountySplit) internal pure {
        if (_bountySplit.hackerVested +
            _bountySplit.hacker +
            _bountySplit.committee != HUNDRED_PERCENT)
            revert TotalSplitPercentageShouldBeHundredPercent();
    }

    /* -------------------------------------------------------------------------------- */
}<|MERGE_RESOLUTION|>--- conflicted
+++ resolved
@@ -51,31 +51,6 @@
 contract HATVault is IHATVault, ERC4626Upgradeable, OwnableUpgradeable, ReentrancyGuardUpgradeable {
     using SafeERC20 for IERC20;
 
-<<<<<<< HEAD
-    // How to divide the bounty - after deducting HATVaultsRegistry.bountyGovernanceHAT
-    // and _bountyHackerHATVested.
-    // values are in percentages and should add up to `HUNDRED_PERCENT`
-    struct BountySplit {
-        // the percentage of reward sent to the hacker via vesting contract
-        uint256 hackerVested;
-        // the percentage of tokens that are sent directly to the hacker
-        uint256 hacker;
-        // the percentage sent to the committee
-        uint256 committee;
-    }
-
-    // How to divide a bounty for a claim that has been approved
-    // used internally to keep track of payouts
-    struct ClaimBounty {
-        uint256 hacker;
-        uint256 hackerVested;
-        uint256 committee;
-        uint256 hackerHatVested;
-        uint256 governanceHat;
-    }
-
-=======
->>>>>>> 816629e7
     struct Claim {
         bytes32 claimId;
         address beneficiary;
@@ -127,15 +102,10 @@
     // period ended, or 0 if last action was deposit or withdraw)
     mapping(address => uint256) public withdrawEnableStartTime;
 
-<<<<<<< HEAD
     // the percentage of the total bounty to be swapped to HATs and sent to governance
     uint256 internal bountyGovernanceHAT;
     // the percentage of the total bounty to be swapped to HATs and sent to the hacker via vesting contract
     uint256 internal bountyHackerHATVested;
-=======
-    // the HATBountySplit of the vault
-    IHATVaultsRegistry.HATBountySplit internal hatBountySplit;
->>>>>>> 816629e7
 
     // address of the arbitrator - which can dispute claims and override the committee's decisions
     address internal arbitrator;
@@ -143,49 +113,6 @@
     uint256 internal challengePeriod;
     // time after which a challenged claim is automatically dismissed
     uint256 internal challengeTimeOutPeriod;
-
-<<<<<<< HEAD
-    event SubmitClaim(
-        bytes32 indexed _claimId,
-        address indexed _committee,
-        address indexed _beneficiary,
-        uint256 _bountyPercentage,
-        string _descriptionHash
-    );
-    event ChallengeClaim(bytes32 indexed _claimId);
-    event ApproveClaim(
-        bytes32 indexed _claimId,
-        address indexed _committee,
-        address indexed _beneficiary,
-        uint256 _bountyPercentage,
-        address _tokenLock,
-        ClaimBounty _claimBounty
-    );
-    event DismissClaim(bytes32 indexed _claimId);
-    event SetCommittee(address indexed _committee);
-    event SetVestingParams(
-        uint256 _duration,
-        uint256 _periods
-    );
-    event SetBountySplit(BountySplit _bountySplit);
-    event SetWithdrawalFee(uint256 _newFee);
-    event CommitteeCheckedIn();
-    event SetPendingMaxBounty(uint256 _maxBounty, uint256 _timeStamp);
-    event SetMaxBounty(uint256 _maxBounty);
-    event SetRewardController(IRewardController indexed _newRewardController);
-    event SetDepositPause(bool _depositPause);
-    event SetVaultDescription(string _descriptionHash);
-    event SetHATBountySplit(uint256 _bountyGovernanceHAT, uint256 _bountyHackerHATVested);
-    event SetArbitrator(address indexed _arbitrator);
-    event SetChallengePeriod(uint256 _challengePeriod);
-    event SetChallengeTimeOutPeriod(uint256 _challengeTimeOutPeriod);
-
-    event WithdrawRequest(
-        address indexed _beneficiary,
-        uint256 _withdrawEnableTime
-    );
-=======
->>>>>>> 816629e7
 
     modifier onlyRegistryOwner() {
         if (registry.owner() != msg.sender) revert OnlyRegistryOwner();
@@ -252,15 +179,8 @@
         tokenLockFactory = _registry.tokenLockFactory();
 
         // Set vault to use default registry values where applicable
-<<<<<<< HEAD
         bountyGovernanceHAT = NULL_UINT;
         bountyHackerHATVested = NULL_UINT;
-=======
-        hatBountySplit = IHATVaultsRegistry.HATBountySplit({
-            governanceHat: NULL_UINT,
-            hackerHatVested: 0
-        });
->>>>>>> 816629e7
         arbitrator = NULL_ADDRESS;
         challengePeriod = NULL_UINT;
         challengeTimeOutPeriod = NULL_UINT;
@@ -474,14 +394,7 @@
         emit SetMaxBounty(maxBounty);
     }
 
-<<<<<<< HEAD
-    /**
-    * @notice Called by the vault's owner to disable all deposits to the vault
-    * @param _depositPause Are deposits paused
-    */
-=======
     /** @notice See {IHATVault-setDepositPause}. */
->>>>>>> 816629e7
     function setDepositPause(bool _depositPause) external onlyOwner {
         depositPause = _depositPause;
         emit SetDepositPause(_depositPause);
@@ -498,26 +411,11 @@
         rewardController = _newRewardController;
         emit SetRewardController(_newRewardController);
     }
-<<<<<<< HEAD
-    /**
-    * @notice Called by governance to set the vault HAT token bounty split upon
-    * an approval. Either sets it to the value passed, or to the special "null" vaule,
-    * making it always use the registry's default value.
-    * @param _bountyGovernanceHAT The HAT bounty for governance
-    * @param _bountyHackerHATVested The HAT bounty vested for the hacker
-    */
+    
+    /** @notice See {IHATVault-setHATBountySplit}. */
     function setHATBountySplit(uint256 _bountyGovernanceHAT, uint256 _bountyHackerHATVested) external onlyRegistryOwner {
         bountyGovernanceHAT = _bountyGovernanceHAT;
         bountyHackerHATVested = _bountyHackerHATVested;
-=======
-
-    /** @notice See {IHATVault-setHATBountySplit}. */
-    function setHATBountySplit(IHATVaultsRegistry.HATBountySplit memory _hatBountySplit) external onlyRegistryOwner {
-        if (_hatBountySplit.governanceHat != NULL_UINT) {
-            registry.validateHATSplit(_hatBountySplit);
-        }
-        hatBountySplit = _hatBountySplit;
->>>>>>> 816629e7
 
         registry.validateHATSplit(getBountyGovernanceHAT(), getBountyHackerHATVested());
 
@@ -653,11 +551,7 @@
 
     /* --------------------------------- Getters -------------------------------------- */
 
-<<<<<<< HEAD
-    /** 
-    * @notice Returns the percentage of each claim bounty that
-    * will be swapped for hats and sent to the governance
-    */
+    /** @notice See {IHATVault-getBountyGovernanceHAT}. */
     function getBountyGovernanceHAT() public view returns(uint256) {
         if (bountyGovernanceHAT != NULL_UINT) {
             return bountyGovernanceHAT;
@@ -666,27 +560,12 @@
         }
     }
 
-    /** 
-    * @notice Returns the percentage of each claim bounty that
-    * will be swapped for hats and vested for the hacker
-    */
+    /** @notice See {IHATVault-getBountyHackerHATVested}. */
     function getBountyHackerHATVested() public view returns(uint256) {
         if (bountyHackerHATVested != NULL_UINT) {
             return bountyHackerHATVested;
         } else {
             return registry.defaultBountyHackerHATVested();
-=======
-    /** @notice See {IHATVault-getHATBountySplit}. */
-    function getHATBountySplit() public view returns(IHATVaultsRegistry.HATBountySplit memory) {
-        if (hatBountySplit.governanceHat != NULL_UINT) {
-            return hatBountySplit;
-        } else {
-            (uint256 governanceHat, uint256 hackerHatVested) = registry.defaultHATBountySplit();
-            return IHATVaultsRegistry.HATBountySplit({
-                governanceHat: governanceHat,
-                hackerHatVested: hackerHatVested
-            });
->>>>>>> 816629e7
         }
     }
 
@@ -850,10 +729,6 @@
         if (_bountyPercentage > maxBounty)
             revert BountyPercentageHigherThanMaxBounty();
 
-<<<<<<< HEAD
-=======
-        IHATVaultsRegistry.HATBountySplit memory _hatBountySplit = getHATBountySplit();
->>>>>>> 816629e7
         uint256 totalBountyAmount = totalSupply * _bountyPercentage;
 
         uint256 governanceHatAmount = totalBountyAmount * getBountyGovernanceHAT() / HUNDRED_PERCENT_SQRD;
