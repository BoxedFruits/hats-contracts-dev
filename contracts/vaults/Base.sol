--- conflicted
+++ resolved
@@ -151,7 +151,10 @@
     PendingMaxBounty public pendingMaxBounty;
 
     bool public depositPause;
-
+    
+    // Time of when withdrawal period starts for every user that has an
+    // active withdraw request. (time when last withdraw request pending 
+    // period ended, or 0 if last action was deposit or withdraw)
     mapping(address => uint256) public withdrawEnableStartTime;
 
     // the HATBountySplit of the vault
@@ -163,14 +166,6 @@
     uint256 internal challengePeriod;
     // time after which a challenged claim is automatically dismissed
     uint256 internal challengeTimeOutPeriod;
-
-<<<<<<< HEAD
-    // Time of when withdrawal period starts for every user that has an
-    // active withdraw request. (time when last withdraw request pending 
-    // period ended, or 0 if last action was deposit or withdraw)
-    mapping(address => uint256) public withdrawEnableStartTime;
-=======
->>>>>>> dd422644
     
     event SubmitClaim(
         bytes32 indexed _claimId,
