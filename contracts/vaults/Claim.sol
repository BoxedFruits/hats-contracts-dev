// SPDX-License-Identifier: MIT
pragma solidity 0.8.14;

import "./Base.sol";

contract Claim is Base {
    using SafeERC20Upgradeable for IERC20Upgradeable;

    //_descriptionHash - a hash of an ipfs encrypted file which describe the claim.
    // this can be use later on by the claimer to prove her claim
    function logClaim(string memory _descriptionHash) external payable {
        if (generalParameters.claimFee > 0) {
            require(msg.value >= generalParameters.claimFee, "HVE14");
            // solhint-disable-next-line indent
            payable(owner()).transfer(msg.value);
        }
        emit LogClaim(msg.sender, _descriptionHash);
    }

    /**
    * @notice Called by a committee to submit a claim for a bounty.
    * The submitted claim needs to be approved or dismissed by the Hats governance.
    * This function should be called only on a safety period, where withdrawals are disabled.
    * Upon a call to this function by the committee the pool withdrawals will be disabled
    * until the Hats governance will approve or dismiss this claim.
    * @param _pid The pool id
    * @param _beneficiary The submitted claim's beneficiary
    * @param _bountyPercentage The submitted claim's bug requested reward percentage
    */
    function submitClaim(uint256 _pid,
        address _beneficiary,
        uint256 _bountyPercentage,
        string calldata _descriptionHash)
    external
    onlyCommittee(_pid)
    noActiveClaims(_pid)
    {
        require(_beneficiary != address(0), "HVE04");
        // require we are in safetyPeriod
        // solhint-disable-next-line not-rely-on-time
        require(block.timestamp % (generalParameters.withdrawPeriod + generalParameters.safetyPeriod) >=
        generalParameters.withdrawPeriod, "HVE05");
        if(_bountyPercentage > bountyInfos[_pid].maxBounty) revert HVE06();
        uint256 claimId;
        claimId = uint256(keccak256(abi.encodePacked(_pid, block.number, nonce++)));
        claims[claimId] = Claim({
            pid: _pid,
            beneficiary: _beneficiary,
            bountyPercentage: _bountyPercentage,
            committee: msg.sender,
            // solhint-disable-next-line not-rely-on-time
            createdAt: block.timestamp,
            isChallenged: false
        });
        activeClaims[_pid] = claimId;
        emit SubmitClaim(
            _pid,
            claimId,
            msg.sender,
            _beneficiary,
            _bountyPercentage,
            _descriptionHash
        );
    }

    function challengeClaim(uint256 _claimId) external onlyArbitrator {
        require(claims[_claimId].beneficiary != address(0), "HVE10");
        claims[_claimId].isChallenged = true;
    }

    /**
    * @notice Approve a claim for a bounty submitted by a committee, and transfer bounty to hacker and committee.
    * callable by the  arbitrator, if isChallenged == true
    * Callable by anyone after challengePeriod is passed and isChallenged == false
    * @param _claimId The claim ID
    */
    function approveClaim(uint256 _claimId, uint256 _bountyPercentage) external nonReentrant {
        Claim storage claim = claims[_claimId];
<<<<<<< HEAD
        if(claim.beneficiary == address(0)) revert HVE10();
=======

        require(claim.beneficiary != address(0), "HVE10");
        require(
            ((msg.sender == arbitrator && claim.isChallenged) ||
            (claim.createdAt + challengePeriod < block.timestamp)), "HVE48"
        );

        if (msg.sender == arbitrator) {
            claim.bountyPercentage = _bountyPercentage;
        }
>>>>>>> ffc93f8d
        uint256 pid = claim.pid;
        BountyInfo storage bountyInfo = bountyInfos[pid];
        IERC20Upgradeable lpToken = poolInfos[pid].lpToken;
        ClaimBounty memory claimBounty = calcClaimBounty(pid, claim.bountyPercentage);
        poolInfos[pid].balance -= claimBounty.hacker
            + claimBounty.hackerVested
            + claimBounty.committee
            + claimBounty.swapAndBurn
            + claimBounty.hackerHatVested
            + claimBounty.governanceHat;
        address tokenLock;
        if (claimBounty.hackerVested > 0) {
        //hacker gets part of bounty to a vesting contract
            tokenLock = tokenLockFactory.createTokenLock(
            address(lpToken),
            0x000000000000000000000000000000000000dEaD, //this address as owner, so it can do nothing.
            claim.beneficiary,
            claimBounty.hackerVested,
            // solhint-disable-next-line not-rely-on-time
            block.timestamp, //start
            // solhint-disable-next-line not-rely-on-time
            block.timestamp + bountyInfo.vestingDuration, //end
            bountyInfo.vestingPeriods,
            0, //no release start
            0, //no cliff
            ITokenLock.Revocability.Disabled,
            false
            );
            lpToken.safeTransfer(tokenLock, claimBounty.hackerVested);
        }
        lpToken.safeTransfer(claim.beneficiary, claimBounty.hacker);
        lpToken.safeTransfer(claim.committee, claimBounty.committee);
        //storing the amount of token which can be swap and burned so it could be swapAndBurn in a separate tx.
        swapAndBurns[pid] += claimBounty.swapAndBurn;
        governanceHatRewards[pid] += claimBounty.governanceHat;
        hackersHatRewards[claim.beneficiary][pid] += claimBounty.hackerHatVested;
        // emit event before deleting the claim object, bcause we want to read beneficiary and bountyPercentage
        emit ApproveClaim(pid,
            _claimId,
            msg.sender,
            claim.beneficiary,
            claim.bountyPercentage,
            tokenLock,
            claimBounty);
        delete activeClaims[pid];
        delete claims[_claimId];
    }

    /**
    * @notice Dismiss a claim for a bounty submitted by a committee.
    * Called either by Hats governance, or by anyone if the claim is over 5 weeks old.
    * @param _claimId The claim ID
    */
    function dismissClaim(uint256 _claimId) external {
        Claim storage claim = claims[_claimId];
        uint256 pid = claim.pid;
        // solhint-disable-next-line not-rely-on-time
<<<<<<< HEAD
        require(msg.sender == owner() || claim.createdAt + 5 weeks < block.timestamp, "HVE09");
        if(claim.beneficiary == address(0)) revert HVE10();
=======
        require((msg.sender == arbitrator && claim.isChallenged) || (claim.createdAt + challengeTimeOutPeriod < block.timestamp), "HVE09");
        require(claim.beneficiary != address(0), "HVE10");
>>>>>>> ffc93f8d
        delete activeClaims[pid];
        delete claims[_claimId];
        emit DismissClaim(pid, _claimId);
    }


    function calcClaimBounty(uint256 _pid, uint256 _bountyPercentage)
    public
    view
    returns(ClaimBounty memory claimBounty) {
        uint256 totalSupply = poolInfos[_pid].balance;
        if(totalSupply == 0) revert HVE28();
        if(_bountyPercentage > bountyInfos[_pid].maxBounty) revert HVE06();
        uint256 totalBountyAmount = totalSupply * _bountyPercentage;
        claimBounty.hackerVested =
        totalBountyAmount * bountyInfos[_pid].bountySplit.hackerVested
        / (HUNDRED_PERCENT * HUNDRED_PERCENT);
        claimBounty.hacker =
        totalBountyAmount * bountyInfos[_pid].bountySplit.hacker
        / (HUNDRED_PERCENT * HUNDRED_PERCENT);
        claimBounty.committee =
        totalBountyAmount * bountyInfos[_pid].bountySplit.committee
        / (HUNDRED_PERCENT * HUNDRED_PERCENT);
        claimBounty.swapAndBurn =
        totalBountyAmount * bountyInfos[_pid].bountySplit.swapAndBurn
        / (HUNDRED_PERCENT * HUNDRED_PERCENT);
        claimBounty.governanceHat =
        totalBountyAmount * bountyInfos[_pid].bountySplit.governanceHat
        / (HUNDRED_PERCENT * HUNDRED_PERCENT);
        claimBounty.hackerHatVested =
        totalBountyAmount * bountyInfos[_pid].bountySplit.hackerHatVested
        / (HUNDRED_PERCENT * HUNDRED_PERCENT);
    }
}<|MERGE_RESOLUTION|>--- conflicted
+++ resolved
@@ -76,11 +76,7 @@
     */
     function approveClaim(uint256 _claimId, uint256 _bountyPercentage) external nonReentrant {
         Claim storage claim = claims[_claimId];
-<<<<<<< HEAD
         if(claim.beneficiary == address(0)) revert HVE10();
-=======
-
-        require(claim.beneficiary != address(0), "HVE10");
         require(
             ((msg.sender == arbitrator && claim.isChallenged) ||
             (claim.createdAt + challengePeriod < block.timestamp)), "HVE48"
@@ -89,7 +85,6 @@
         if (msg.sender == arbitrator) {
             claim.bountyPercentage = _bountyPercentage;
         }
->>>>>>> ffc93f8d
         uint256 pid = claim.pid;
         BountyInfo storage bountyInfo = bountyInfos[pid];
         IERC20Upgradeable lpToken = poolInfos[pid].lpToken;
@@ -147,13 +142,8 @@
         Claim storage claim = claims[_claimId];
         uint256 pid = claim.pid;
         // solhint-disable-next-line not-rely-on-time
-<<<<<<< HEAD
-        require(msg.sender == owner() || claim.createdAt + 5 weeks < block.timestamp, "HVE09");
+        require((msg.sender == arbitrator && claim.isChallenged) || (claim.createdAt + challengeTimeOutPeriod < block.timestamp), "HVE09");
         if(claim.beneficiary == address(0)) revert HVE10();
-=======
-        require((msg.sender == arbitrator && claim.isChallenged) || (claim.createdAt + challengeTimeOutPeriod < block.timestamp), "HVE09");
-        require(claim.beneficiary != address(0), "HVE10");
->>>>>>> ffc93f8d
         delete activeClaims[pid];
         delete claims[_claimId];
         emit DismissClaim(pid, _claimId);
