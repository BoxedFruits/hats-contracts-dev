// SPDX-License-Identifier: MIT
pragma solidity 0.8.16;

import "./Base.sol";

contract Claim is Base {
    using SafeERC20 for IERC20;

    /**
<<<<<<< HEAD
    * @notice Emit an event that includes the given `_descriptionHash`.
    * This can be used by the hacker as evidence that she had access to the
    * information at the time of the call.
    * If HATVaultsRegistry.GeneralParameters.claimFee > 0, the caller must
    * send claimFee ETH for the claim to succeed
    * @param _descriptionHash - a hash of an IPFS encrypted file which
    * describes the claim.
    */
    function logClaim(string memory _descriptionHash) external payable {
        HATVaultsRegistry.GeneralParameters memory generalParameters = registry.getGeneralParameters();
        if (generalParameters.claimFee > 0) {
            if (msg.value < generalParameters.claimFee)
                revert NotEnoughFeePaid();
            // solhint-disable-next-line indent
            payable(owner()).transfer(msg.value);
        }
        emit LogClaim(msg.sender, _descriptionHash);
    }

    /**
    * @notice Called by the committee to submit a claim for a bounty payout.
    * This function should be called only on a safety period, when withdrawals
    * are disabled.
    * Upon a call to this function by the committee the vault's withdrawals
    * will be disabled until the claim is approved or dismissed. Also from the
    * time of this call the arbitrator will have a period of 
    *`HATVaultsRegistry.challengePeriod` to challenge the claim.
=======
    * @notice Called by a committee to submit a claim for a bounty.
    * The submitted claim needs to be approved or dismissed by the Hats governance.
    * This function should be called only on a safety period, where withdrawals are disabled.
    * Upon a call to this function by the committee the vault's withdrawals will be disabled
    * until the Hats governance will approve or dismiss this claim.
>>>>>>> b9474779
    * @param _beneficiary The submitted claim's beneficiary
    * @param _bountyPercentage The submitted claim's bug requested reward percentage
    */
    function submitClaim(address _beneficiary, uint256 _bountyPercentage, string calldata _descriptionHash)
    external
    onlyCommittee()
    noActiveClaim()
    returns (bytes32 claimId)
    {
        HATVaultsRegistry.GeneralParameters memory generalParameters = registry.getGeneralParameters();
        // require we are in safetyPeriod
        // solhint-disable-next-line not-rely-on-time
        if (block.timestamp % (generalParameters.withdrawPeriod + generalParameters.safetyPeriod) <
        generalParameters.withdrawPeriod) revert NotSafetyPeriod();
        if (_bountyPercentage > maxBounty)
            revert BountyPercentageHigherThanMaxBounty();
        claimId = keccak256(abi.encodePacked(address(this), nonce++));
        activeClaim = Claim({
            claimId: claimId,
            beneficiary: _beneficiary,
            bountyPercentage: _bountyPercentage,
            committee: msg.sender,
            // solhint-disable-next-line not-rely-on-time
            createdAt: block.timestamp,
            challengedAt: 0
        });

        emit SubmitClaim(
            claimId,
            msg.sender,
            _beneficiary,
            _bountyPercentage,
            _descriptionHash
        );
    }

    /**
    * @notice Called by the arbitrator to challenge a claim for a bounty
    * payout that had been previously submitted by the committee.
    * Can only be called during the challenge period after submission of the
    * claim.
    * @param _claimId The claim ID
    */
    function challengeClaim(bytes32 _claimId) external onlyArbitrator isActiveClaim(_claimId) {
        // solhint-disable-next-line not-rely-on-time
        if (block.timestamp > activeClaim.createdAt + registry.challengePeriod())
            revert ChallengePeriodEnded();
        // solhint-disable-next-line not-rely-on-time
        activeClaim.challengedAt = block.timestamp;
        emit ChallengeClaim(_claimId);
    }

    /**
<<<<<<< HEAD
    * @notice Approve a claim for a bounty submitted by a committee, and
    * pay out bounty to hacker and committee. Also transfer to the 
    * HATVaultsRegistry the part of the bounty that will be swapped to HAT 
    * tokens.
    * If the claim had been previously challenged, this is only callable by
    * the arbitrator. Otherwise, callable by anyone after challengePeriod had
    * passed.
    * @param _claimId The claim ID
    * @param _bountyPercentage The percentage of the vault's balance that will
    * be sent as a bounty. This value will be ignored if the caller is not the
    * arbitrator.
=======
    * @notice Approve the active claim for a bounty submitted by a committee, and transfer bounty to hacker and committee.
    * callable by the arbitrator, if claim is challenged, untiil the challenge timeout period has passed
    * Callable by anyone after challengePeriod is passed and claim is not challenged
    * @param _bountyPercentage The percentage of the vault's balance that will be send as a bounty.
    * The value for _bountyPercentage will be ignored if the caller is not the arbitrator
>>>>>>> b9474779
    */
    function approveClaim(bytes32 _claimId, uint256 _bountyPercentage) external nonReentrant isActiveClaim(_claimId) {
        Claim memory claim = activeClaim;
        delete activeClaim;

        if (claim.challengedAt != 0) {
            // solhint-disable-next-line not-rely-on-time
            if (msg.sender != registry.arbitrator() || block.timestamp > claim.challengedAt + registry.challengeTimeOutPeriod())
                revert ChallengedClaimCanOnlyBeApprovedByArbitratorUntilChallengeTimeoutPeriod();
            claim.bountyPercentage = _bountyPercentage;
        } else {
            // solhint-disable-next-line not-rely-on-time
            if (block.timestamp <= claim.createdAt + registry.challengePeriod()) revert UnchallengedClaimCanOnlyBeApprovedAfterChallengePeriod();
        }

        address tokenLock;

        ClaimBounty memory claimBounty = calcClaimBounty(claim.bountyPercentage);

        IERC20 asset = IERC20(asset());
        if (claimBounty.hackerVested > 0) {
            //hacker gets part of bounty to a vesting contract
            tokenLock = tokenLockFactory.createTokenLock(
                address(asset),
                0x000000000000000000000000000000000000dEaD, //this address as owner, so it can do nothing.
                claim.beneficiary,
                claimBounty.hackerVested,
                // solhint-disable-next-line not-rely-on-time
                block.timestamp, //start
                // solhint-disable-next-line not-rely-on-time
                block.timestamp + vestingDuration, //end
                vestingPeriods,
                0, //no release start
                0, //no cliff
                ITokenLock.Revocability.Disabled,
                false
            );
            asset.safeTransfer(tokenLock, claimBounty.hackerVested);
        }

        asset.safeTransfer(claim.beneficiary, claimBounty.hacker);
        asset.safeTransfer(claim.committee, claimBounty.committee);

        // send to the registry the amount of tokens which should be swapped 
        // to HAT so it could call swapAndBurn in a separate tx.
        asset.safeApprove(address(registry), claimBounty.swapAndBurn + claimBounty.hackerHatVested + claimBounty.governanceHat);
        registry.addTokensToSwap(
            asset,
            claim.beneficiary,
            claimBounty.swapAndBurn,
            claimBounty.hackerHatVested,
            claimBounty.governanceHat
        );

        // emit event before deleting the claim object, bcause we want to read beneficiary and bountyPercentage
        emit ApproveClaim(
            _claimId,
            msg.sender,
            claim.beneficiary,
            claim.bountyPercentage,
            tokenLock,
            claimBounty
        );
    }

    /**
<<<<<<< HEAD
    * @notice Dismiss a claim for a bounty payout that had been previously
    * challenged. 
    * Called either by the arbitrator, or by anyone if challengeTimeOutPeriod
    * had passed.
    * @param _claimId The claim ID
=======
    * @notice Dismiss the active claim for a bounty submitted by a committee.
    * Called either by the arbitrator, or by anyone if the claim is after the challenge timeout period.
>>>>>>> b9474779
    */
    function dismissClaim(bytes32 _claimId) external isActiveClaim(_claimId) {
        Claim memory claim = activeClaim;
        if (claim.challengedAt == 0) revert OnlyCallableIfChallenged();
        // solhint-disable-next-line not-rely-on-time
        if (block.timestamp < claim.challengedAt + registry.challengeTimeOutPeriod() && msg.sender != registry.arbitrator())
            revert OnlyCallableByArbitratorOrAfterChallengeTimeOutPeriod();
        delete activeClaim;

        emit DismissClaim(_claimId);
    }

    /**
    * @dev calculate the specific bounty payout distribution, according to the
    * predefined bounty split and the current bounty percentage
    * @param _bountyPercentage The percentage of the vault's funds to be paid
    * out as bounty
    * @return claimBounty The bounty distribution for this specific claim
    */
    function calcClaimBounty(uint256 _bountyPercentage)
    public
    view
    returns(ClaimBounty memory claimBounty) {
        uint256 totalSupply = totalAssets();
        if (totalSupply == 0) revert VaultBalanceIsZero();
        if (_bountyPercentage > maxBounty)
            revert BountyPercentageHigherThanMaxBounty();
        uint256 totalBountyAmount = totalSupply * _bountyPercentage;
        claimBounty.hackerVested =
        totalBountyAmount * bountySplit.hackerVested
        / (HUNDRED_PERCENT_SQRD);
        claimBounty.hacker =
        totalBountyAmount * bountySplit.hacker
        / (HUNDRED_PERCENT_SQRD);
        claimBounty.committee =
        totalBountyAmount * bountySplit.committee
        / (HUNDRED_PERCENT_SQRD);
        claimBounty.swapAndBurn =
        totalBountyAmount * bountySplit.swapAndBurn
        / (HUNDRED_PERCENT_SQRD);
        claimBounty.governanceHat =
        totalBountyAmount * bountySplit.governanceHat
        / (HUNDRED_PERCENT_SQRD);
        claimBounty.hackerHatVested =
        totalBountyAmount * bountySplit.hackerHatVested
        / (HUNDRED_PERCENT_SQRD);
    }
}<|MERGE_RESOLUTION|>--- conflicted
+++ resolved
@@ -5,28 +5,7 @@
 
 contract Claim is Base {
     using SafeERC20 for IERC20;
-
-    /**
-<<<<<<< HEAD
-    * @notice Emit an event that includes the given `_descriptionHash`.
-    * This can be used by the hacker as evidence that she had access to the
-    * information at the time of the call.
-    * If HATVaultsRegistry.GeneralParameters.claimFee > 0, the caller must
-    * send claimFee ETH for the claim to succeed
-    * @param _descriptionHash - a hash of an IPFS encrypted file which
-    * describes the claim.
-    */
-    function logClaim(string memory _descriptionHash) external payable {
-        HATVaultsRegistry.GeneralParameters memory generalParameters = registry.getGeneralParameters();
-        if (generalParameters.claimFee > 0) {
-            if (msg.value < generalParameters.claimFee)
-                revert NotEnoughFeePaid();
-            // solhint-disable-next-line indent
-            payable(owner()).transfer(msg.value);
-        }
-        emit LogClaim(msg.sender, _descriptionHash);
-    }
-
+    
     /**
     * @notice Called by the committee to submit a claim for a bounty payout.
     * This function should be called only on a safety period, when withdrawals
@@ -35,13 +14,6 @@
     * will be disabled until the claim is approved or dismissed. Also from the
     * time of this call the arbitrator will have a period of 
     *`HATVaultsRegistry.challengePeriod` to challenge the claim.
-=======
-    * @notice Called by a committee to submit a claim for a bounty.
-    * The submitted claim needs to be approved or dismissed by the Hats governance.
-    * This function should be called only on a safety period, where withdrawals are disabled.
-    * Upon a call to this function by the committee the vault's withdrawals will be disabled
-    * until the Hats governance will approve or dismiss this claim.
->>>>>>> b9474779
     * @param _beneficiary The submitted claim's beneficiary
     * @param _bountyPercentage The submitted claim's bug requested reward percentage
     */
@@ -95,7 +67,6 @@
     }
 
     /**
-<<<<<<< HEAD
     * @notice Approve a claim for a bounty submitted by a committee, and
     * pay out bounty to hacker and committee. Also transfer to the 
     * HATVaultsRegistry the part of the bounty that will be swapped to HAT 
@@ -107,13 +78,6 @@
     * @param _bountyPercentage The percentage of the vault's balance that will
     * be sent as a bounty. This value will be ignored if the caller is not the
     * arbitrator.
-=======
-    * @notice Approve the active claim for a bounty submitted by a committee, and transfer bounty to hacker and committee.
-    * callable by the arbitrator, if claim is challenged, untiil the challenge timeout period has passed
-    * Callable by anyone after challengePeriod is passed and claim is not challenged
-    * @param _bountyPercentage The percentage of the vault's balance that will be send as a bounty.
-    * The value for _bountyPercentage will be ignored if the caller is not the arbitrator
->>>>>>> b9474779
     */
     function approveClaim(bytes32 _claimId, uint256 _bountyPercentage) external nonReentrant isActiveClaim(_claimId) {
         Claim memory claim = activeClaim;
@@ -180,16 +144,8 @@
     }
 
     /**
-<<<<<<< HEAD
-    * @notice Dismiss a claim for a bounty payout that had been previously
-    * challenged. 
-    * Called either by the arbitrator, or by anyone if challengeTimeOutPeriod
-    * had passed.
-    * @param _claimId The claim ID
-=======
     * @notice Dismiss the active claim for a bounty submitted by a committee.
     * Called either by the arbitrator, or by anyone if the claim is after the challenge timeout period.
->>>>>>> b9474779
     */
     function dismissClaim(bytes32 _claimId) external isActiveClaim(_claimId) {
         Claim memory claim = activeClaim;
