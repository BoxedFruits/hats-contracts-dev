# Security Analysis HATVaults 2.0


The contracts in this repository define a number of different roles that have the power to change the way the contracts work. We list them here, with a short description of what an account with this role can do, and to which account this role will be assigned on deployment

## `HATVaultsRegistry.owner`

- can call `setFeeSetter` set the feeSetter role
- can call `setArbitrator` set the arbitrator role
- can call `setWithdrawRequestParams` set time limits for withdrawal requests
- can call `setClaimFee` set fee for submitting a vulnerability
- can call `setChallengePeriod` to set the time during which a claim can be challenged by the arbitrator
- can call `setChallengeTimeOutPeriod` to set the time after which a challenged claim is automatically dismissed
- can call `setWithdrawSafetyPeriod` set the amount of time during which claims can be submitted; during this time the vault users can not withdraw their funds. Must be less than 6 hours
- can call `setHatVestingParams` set vesting paramaters for bounty paid in hats
- can call `setMaxBountyDelay` to set the timelock delay for setting the max bounty
- can call `setRouterWhitelistStatus` add or remove address from the whitelist of routers that can be used for token swapping
- can call `swapBurnSend` and swap, burn, and send the vauit's token that are earmarked for payout (after approveClaim)

## `HATVaultsRegistry.arbitrator`

- can call `challengeClaim` to challenge a claim for a bounty payout that was previously submitted by a vault's committee
- can call `approveClaim` to approve a claim for a bounty payout that was previously challenged and change the bounty percentage (in case the claim was not challenged and the challengePeriod had ended - anyone can approve the claim without changing the bounty percentage)
- can call `dismissClaim` to dismiss a claim for a bounty payout that was previously challenged (in case the claim was challenged and the challengeTimeOutPeriod had ended - anyone can dismiss the claim)
(see [arbitrator](./arbitrator.md))

## `HATVaultsRegistry.feeSetter`

- set to `HATTimeLockController`
- can call `setWithdrawalFee` - set the fee for withdrawals from the vault

## `HATVault.owner`

The `owner` of a HATVault created by the registry is the same registry owner.

- can call `transferOwnership` and `renounceOwnership` of `HATVaults`
- can call `createVault` to create a new vault
- can call `setVaultVisibility` to change the vault's visibility in the UI
- can call `setVaultDescription` to change the vault's description hash
- can call `setDepositPause` to pause and unpause deposits to the vault
- can call `approveClaim` to approve a claim for a bounty payout that was previously submitted by a vault's committee
- can call `swapBurnSend` and swap, burn, and send the vauit's token that are earmarked for payout (after approveClaim)
- can call `setClaimFee` set fee for submitting a vulnerability
- can call `setWithdrawRequestParams` set time limits for withdrawal requests
- can call `setWithdrawSafetyPeriod` set the amount of time during which claims can be submitted; during this time the vault users can not withdraw their funds. Must be less than 6 hours
- can call `setBountySplit` set how the bounty is split betwen security researcher, committee and governance
- can call `setRouterWhitelistStatus` add or remove address from the whitelist of routers that can be used for token swapping
- can call `setVestingParams` set vesting parameters for bounty paid
- can call `setHatVestingParams` set vesting paramaters for bounty paid in hats
- can call `setBountyLevelsDelay` set how long a committee needs to wait bf changing the bounty levels
- setMaxBountyDelay - Set the timelock delay for setting the max bounty
- can call `setFeeSetter` set the feeSetter role
- can call `setCommittee` but only if the committee has not checked in yet
- can call `setRewardController`  and set the reward controller

## `HATVault.committee` (committee of each vault, set on creation)

- a specific address for each vault, typically a multisig
- can call `committeeCheckIn` to claim it's role - only after the committee has checked in, deposits to the vault are enabled
- can call `setCommittee` - set new committee address. Can be called by existing committee if it had checked in, or by the governance otherwise.
- can call `submitClaim` - submit a claim for a bounty payout
- can call `setPendingMaxBounty` - set a pending request for the maximum percentage of the vault that can be paid out as a bounty
<<<<<<< HEAD
- can call `setMaxBounty` - set the vault's maximum bounty percentage to the already pending percentage.
=======
- can call `setMaxBounty` - set the vault's maximum bounty percentage to the already pending percentage

## `HATVaultsRegistry.arbitrator`
- can call `challengeClaim` to challenge a claim for a bounty payout that was previously submitted by a vault's committee
- can call `approveClaim` to approve a claim for a bounty payout that was previously challenged and change the bounty percentage (in case the claim was not challenged and the challengePeriod had ended - anyone can approve the claim without changing the bounty percentage)
- can call `dismissClaim` to dismiss a claim for a bounty payout that was previously challenged (in case the claim was challenged and the challengeTimeOutPeriod had ended - anyone can dismiss the claim)
(see [arbitrator](./arbitrator.md))

## `HATVaultsRegistry.feeSetter`

- set to `HATTimeLockController`
- can call `setWithdrawalFee` (set the fee for withdrawals from the vault)
>>>>>>> b9474779

## `RewardController.owner`

- set to HATS governance (not timelocked)
- can call `setRewardPerEpoch`
- can call `setAllocPoints`

## `RewardController - proxy.owner`

- set to `HATTimelockController`
- can upgrade the reward controller

## `HATTimelockController.TIMELOCK_ADMIN_ROLE`

- set to governance multisig
- can manage all other roles (subject to timelock)

## `HATTimelockController.PROPOSER_ROLE`

- set to governance multisig
- can call `schedule` and `scheduleBatch` to schedule any contract call

## `HATTimelockController.EXECUTOR_ROLE`

- set to "anyone"
- can call `execute` and `executeBatch` to execute a scheduled operation

## `HATTimelockController.CANCELLER_ROLE`

- set to governance multisig
- can call `cancel` and cancel any pending operation


## The following functions in HATVaults are **not** subject to a timelock:
  - `approveClaim`
  - `setVaultVisibility`
  - `setVaultDescription`
  - `setDepositPause`
  - `setAllocPoints`
  - `swapBurnSend`<|MERGE_RESOLUTION|>--- conflicted
+++ resolved
@@ -60,22 +60,7 @@
 - can call `setCommittee` - set new committee address. Can be called by existing committee if it had checked in, or by the governance otherwise.
 - can call `submitClaim` - submit a claim for a bounty payout
 - can call `setPendingMaxBounty` - set a pending request for the maximum percentage of the vault that can be paid out as a bounty
-<<<<<<< HEAD
 - can call `setMaxBounty` - set the vault's maximum bounty percentage to the already pending percentage.
-=======
-- can call `setMaxBounty` - set the vault's maximum bounty percentage to the already pending percentage
-
-## `HATVaultsRegistry.arbitrator`
-- can call `challengeClaim` to challenge a claim for a bounty payout that was previously submitted by a vault's committee
-- can call `approveClaim` to approve a claim for a bounty payout that was previously challenged and change the bounty percentage (in case the claim was not challenged and the challengePeriod had ended - anyone can approve the claim without changing the bounty percentage)
-- can call `dismissClaim` to dismiss a claim for a bounty payout that was previously challenged (in case the claim was challenged and the challengeTimeOutPeriod had ended - anyone can dismiss the claim)
-(see [arbitrator](./arbitrator.md))
-
-## `HATVaultsRegistry.feeSetter`
-
-- set to `HATTimeLockController`
-- can call `setWithdrawalFee` (set the fee for withdrawals from the vault)
->>>>>>> b9474779
 
 ## `RewardController.owner`
 
