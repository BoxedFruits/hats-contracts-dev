# Security Analysis HATVaults 2.0


The contracts in this repository define a number of different roles that have the power to change the way the contracts work. We list them here, with a short description of what an account with this role can do, and to which account this role will be assigned on deployment

## `HATVaultsRegistry.owner`

- can call `setFeeSetter` set the feeSetter role
- can call `setArbitrator` set the arbitrator role
- can call `setWithdrawRequestParams` set time limits for withdrawal requests
- can call `setClaimFee` set fee for submitting a vulnerability
- can call `setChallengePeriod` to set the time during which a claim can be challenged by the arbitrator
- can call `setChallengeTimeOutPeriod` to set the time after which a challenged claim is automatically dismissed
- can call `setWithdrawSafetyPeriod` set the amount of time during which claims can be submitted; during this time the vault users can not withdraw their funds. Must be less than 6 hours
- can call `setHatVestingParams` set vesting paramaters for bounty paid in hats
- can call `setMaxBountyDelay` to set the timelock delay for setting the max bounty
<<<<<<< HEAD
- can call `swapBurnSend` and swap, burn, and send the vauit's token that are earmarked for payout (after approveClaim)
=======
- can call `setRouterWhitelistStatus` add or remove address from the whitelist of routers that can be used for token swapping
- can call `swapAndSend` and swap and send the vauit's token that are earmarked for payout (after approveClaim)
>>>>>>> 1212f3e7

## `HATVaultsRegistry.arbitrator`

- can call `challengeClaim` to challenge a claim for a bounty payout that was previously submitted by a vault's committee
- can call `approveClaim` to approve a claim for a bounty payout that was previously challenged and change the bounty percentage (in case the claim was not challenged and the challengePeriod had ended - anyone can approve the claim without changing the bounty percentage)
- can call `dismissClaim` to dismiss a claim for a bounty payout that was previously challenged (in case the claim was challenged and the challengeTimeOutPeriod had ended - anyone can dismiss the claim)
(see [arbitrator](./arbitrator.md))

## `HATVaultsRegistry.feeSetter`

- set to `HATTimeLockController`
- can call `setWithdrawalFee` - set the fee for withdrawals from the vault

## `HATVault.owner`

The `owner` of a HATVault created by the registry is the same registry owner.

- can call `transferOwnership` and `renounceOwnership` of `HATVaults`
- can call `createVault` to create a new vault
- can call `setVaultVisibility` to change the vault's visibility in the UI
- can call `setVaultDescription` to change the vault's description hash
- can call `setDepositPause` to pause and unpause deposits to the vault
- can call `approveClaim` to approve a claim for a bounty payout that was previously submitted by a vault's committee
- can call `setClaimFee` set fee for submitting a vulnerability
- can call `setWithdrawRequestParams` set time limits for withdrawal requests
- can call `setWithdrawSafetyPeriod` set the amount of time during which claims can be submitted; during this time the vault users can not withdraw their funds. Must be less than 6 hours
- can call `setBountySplit` set how the bounty is split betwen security researcher, committee and governance
- can call `setVestingParams` set vesting parameters for bounty paid
- can call `setHatVestingParams` set vesting paramaters for bounty paid in hats
- can call `setBountyLevelsDelay` set how long a committee needs to wait bf changing the bounty levels
- setMaxBountyDelay - Set the timelock delay for setting the max bounty
- can call `setFeeSetter` set the feeSetter role
- can call `setCommittee` but only if the committee has not checked in yet
- can call `setRewardController`  and set the reward controller

## `HATVault.committee` (committee of each vault, set on creation)

- a specific address for each vault, typically a multisig
- can call `committeeCheckIn` to claim it's role - only after the committee has checked in, deposits to the vault are enabled
- can call `setCommittee` - set new committee address. Can be called by existing committee if it had checked in, or by the governance otherwise.
- can call `submitClaim` - submit a claim for a bounty payout
- can call `setPendingMaxBounty` - set a pending request for the maximum percentage of the vault that can be paid out as a bounty
- can call `setMaxBounty` - set the vault's maximum bounty percentage to the already pending percentage.

## `RewardController.owner`

- set to HATS governance (not timelocked)
- can call `setRewardPerEpoch`
- can call `setAllocPoints`

## `RewardController - proxy.owner`

- set to `HATTimelockController`
- can upgrade the reward controller

## `HATTimelockController.TIMELOCK_ADMIN_ROLE`

- set to governance multisig
- can manage all other roles (subject to timelock)

## `HATTimelockController.PROPOSER_ROLE`

- set to governance multisig
- can call `schedule` and `scheduleBatch` to schedule any contract call

## `HATTimelockController.EXECUTOR_ROLE`

- set to "anyone"
- can call `execute` and `executeBatch` to execute a scheduled operation

## `HATTimelockController.CANCELLER_ROLE`

- set to governance multisig
- can call `cancel` and cancel any pending operation


## The following functions in HATVaults are **not** subject to a timelock:
  - `approveClaim`
  - `setVaultVisibility`
  - `setVaultDescription`
  - `setDepositPause`
  - `setAllocPoints`
  - `swapAndSend`<|MERGE_RESOLUTION|>--- conflicted
+++ resolved
@@ -14,12 +14,7 @@
 - can call `setWithdrawSafetyPeriod` set the amount of time during which claims can be submitted; during this time the vault users can not withdraw their funds. Must be less than 6 hours
 - can call `setHatVestingParams` set vesting paramaters for bounty paid in hats
 - can call `setMaxBountyDelay` to set the timelock delay for setting the max bounty
-<<<<<<< HEAD
-- can call `swapBurnSend` and swap, burn, and send the vauit's token that are earmarked for payout (after approveClaim)
-=======
-- can call `setRouterWhitelistStatus` add or remove address from the whitelist of routers that can be used for token swapping
 - can call `swapAndSend` and swap and send the vauit's token that are earmarked for payout (after approveClaim)
->>>>>>> 1212f3e7
 
 ## `HATVaultsRegistry.arbitrator`
 
