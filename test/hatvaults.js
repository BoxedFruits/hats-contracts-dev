const HATVaults = artifacts.require("./HATVaults.sol");
const HATVaultsV2Mock = artifacts.require("./HATVaultsV2Mock.sol");
const HATTokenMock = artifacts.require("./HATTokenMock.sol");
const ERC20Mock = artifacts.require("./ERC20Mock.sol");
const UniSwapV3RouterMock = artifacts.require("./UniSwapV3RouterMock.sol");
const TokenLockFactory = artifacts.require("./TokenLockFactory.sol");
const HATTokenLock = artifacts.require("./HATTokenLock.sol");
const PoolsManagerMock = artifacts.require("./PoolsManagerMock.sol");
const RewardController = artifacts.require("./RewardController.sol");
const utils = require("./utils.js");
const ISwapRouter = new ethers.utils.Interface(UniSwapV3RouterMock.abi);

const { deployHatVaults } = require("../scripts/hatvaultsdeploy.js");
const { upgradeHatVaults } = require("../scripts/hatvaultsupgrade.js");
const {
  assertVMException,
  advanceToSafetyPeriod: advanceToSafetyPeriod_,
  rewardPerEpoch,
} = require("./common.js");

var hatVaults;
var rewardController;
var hatToken;
var router;
var stakingToken;
var tokenLockFactory;
let safeWithdrawBlocksIncrement = 3;
let hatVaultsExpectedHatsBalance;

const setup = async function(
  accounts,
  startBlock = 0,
  maxBounty = 8000,
  bountySplit = [6000, 2000, 500, 0, 1000, 500],
  halvingAfterBlock = 10,
  routerReturnType = 0,
  allocPoint = 100,
  weth = false,
  rewardInVaults = 2500000,
  challengePeriod = 0
) {
  hatToken = await HATTokenMock.new(accounts[0], utils.TIME_LOCK_DELAY);
  stakingToken = await ERC20Mock.new("Staking", "STK");
  var wethAddress = utils.NULL_ADDRESS;
  if (weth) {
    wethAddress = stakingToken.address;
  }
  router = await UniSwapV3RouterMock.new(routerReturnType, wethAddress);
  var tokenLock = await HATTokenLock.new();
  tokenLockFactory = await TokenLockFactory.new(tokenLock.address);

  let deployment = await deployHatVaults(
    hatToken.address,
    startBlock,
    rewardPerEpoch,
    halvingAfterBlock,
    accounts[0],
    hatToken.address,
    [router.address],
    tokenLockFactory.address,
    true
  );

  hatVaults = await HATVaults.at(deployment.hatVaults.address);
  rewardController = await RewardController.at(
    deployment.rewardController.address
  );

  await utils.setMinter(
    hatToken,
    accounts[0],
    web3.utils.toWei((2500000 + rewardInVaults).toString())
  );
  await hatToken.mint(router.address, web3.utils.toWei("2500000"));
  await hatToken.mint(accounts[0], web3.utils.toWei(rewardInVaults.toString()));
  await hatToken.approve(
    hatVaults.address,
    web3.utils.toWei(rewardInVaults.toString())
  );
  var tx = await hatVaults.depositReward(
    web3.utils.toWei(rewardInVaults.toString())
  );
  assert.equal(tx.logs[0].event, "DepositReward");
  assert.equal(
    tx.logs[0].args._amount,
    web3.utils.toWei(rewardInVaults.toString())
  );
  hatVaultsExpectedHatsBalance = rewardInVaults;

  // setting challengeClaim period to 0 will make running tests a bit easier
  await hatVaults.setChallengePeriod(challengePeriod);
  await hatVaults.addPool(
    stakingToken.address,
    accounts[1],
    maxBounty,
    bountySplit,
    "_descriptionHash",
    [86400, 10],
    false,
    true
  );
  await rewardController.setAllocPoint(
    (await hatVaults.getNumberOfPools()) - 1,
    allocPoint
  );
  await hatVaults.committeeCheckIn(0, { from: accounts[1] });
  return {
    hatVaults,
    hatToken,
    stakingToken,
  };
};

contract("HatVaults", (accounts) => {
  //this function will increment 4 blocks in local testnet
  async function safeWithdraw(pid, amount, staker) {
    let withdrawPeriod = (
      await hatVaults.generalParameters()
    ).withdrawPeriod.toNumber();
    let safetyPeriod = (
      await hatVaults.generalParameters()
    ).safetyPeriod.toNumber();

    //increase time for the case there is already pending request ..so make sure start a new one..
    await utils.increaseTime(7 * 24 * 3600);
    await hatVaults.withdrawRequest(pid, { from: staker });
    //increase time for pending period
    await utils.increaseTime(7 * 24 * 3600);
    let currentTimeStamp = (await web3.eth.getBlock("latest")).timestamp;
    if (currentTimeStamp % (withdrawPeriod + safetyPeriod) >= withdrawPeriod) {
      await utils.increaseTime(
        (currentTimeStamp % (withdrawPeriod + safetyPeriod)) +
          safetyPeriod -
          withdrawPeriod
      );
    }
    return await hatVaults.withdraw(pid, amount, { from: staker });
  }

  async function advanceToSafetyPeriod() {
    return advanceToSafetyPeriod_(hatVaults);
  }

  //advanced time to a withdraw enable period
  async function advanceToNoneSaftyPeriod() {
    let currentTimeStamp = (await web3.eth.getBlock("latest")).timestamp;
    let withdrawPeriod = (
      await hatVaults.generalParameters()
    ).withdrawPeriod.toNumber();
    let safetyPeriod = (
      await hatVaults.generalParameters()
    ).safetyPeriod.toNumber();
    if (currentTimeStamp % (withdrawPeriod + safetyPeriod) >= withdrawPeriod) {
      await utils.increaseTime(
        (currentTimeStamp % (withdrawPeriod + safetyPeriod)) +
          safetyPeriod -
          withdrawPeriod
      );
    }
  }

  async function calculateExpectedReward(staker, operationBlocksIncrement = 0) {
    let currentBlockNumber = (await web3.eth.getBlock("latest")).number;
    let lastRewardBlock = (await hatVaults.poolInfos(0)).lastRewardBlock;
    let allocPoint = await rewardController.poolsAllocPoint(0);
    let rewardPerShare = new web3.utils.BN(
      (await hatVaults.poolInfos(0)).rewardPerShare
    );
    let onee12 = new web3.utils.BN("1000000000000");
    let stakerAmount = (await hatVaults.userInfo(0, staker)).shares;
    let globalUpdatesLen = await rewardController.getGlobalPoolUpdatesLength();
    let totalAllocPoint = (
      await rewardController.globalPoolUpdates(globalUpdatesLen - 1)
    ).totalAllocPoint;
    let poolReward = await rewardController.getRewardForBlocksRange(
      lastRewardBlock,
      currentBlockNumber + 1 + operationBlocksIncrement,
      allocPoint,
      totalAllocPoint
    );
    let lpSupply = await stakingToken.balanceOf(hatVaults.address);
    rewardPerShare = rewardPerShare.add(poolReward.mul(onee12).div(lpSupply));
    let rewardDebt = (await hatVaults.userInfo(0, staker)).rewardDebt;
    return stakerAmount
      .mul(rewardPerShare)
      .div(onee12)
      .sub(rewardDebt);
  }

  async function safeEmergencyWithdraw(pid, staker) {
    let withdrawPeriod = (
      await hatVaults.generalParameters()
    ).withdrawPeriod.toNumber();
    let safetyPeriod = (
      await hatVaults.generalParameters()
    ).safetyPeriod.toNumber();
    //increase time for the case there is already pending request ..so make sure start a new one..
    await utils.increaseTime(7 * 24 * 3600);
    await hatVaults.withdrawRequest(pid, { from: staker });
    //increase time for pending period
    await utils.increaseTime(7 * 24 * 3600);
    let currentTimeStamp = (await web3.eth.getBlock("latest")).timestamp;
    if (currentTimeStamp % (withdrawPeriod + safetyPeriod) >= withdrawPeriod) {
      await utils.increaseTime(
        (currentTimeStamp % (withdrawPeriod + safetyPeriod)) +
          safetyPeriod -
          withdrawPeriod
      );
    }
    return await hatVaults.emergencyWithdraw(pid, { from: staker });
  }

  async function unSafeEmergencyWithdraw(pid, staker) {
    let currentTimeStamp = (await web3.eth.getBlock("latest")).timestamp;
    let withdrawPeriod = (
      await hatVaults.generalParameters()
    ).withdrawPeriod.toNumber();
    let safetyPeriod = (
      await hatVaults.generalParameters()
    ).safetyPeriod.toNumber();
    if (currentTimeStamp % (withdrawPeriod + safetyPeriod) >= withdrawPeriod) {
      await utils.increaseTime(
        (currentTimeStamp % (withdrawPeriod + safetyPeriod)) +
          safetyPeriod -
          withdrawPeriod
      );
    }
    return await hatVaults.emergencyWithdraw(pid, { from: staker });
  }

  async function unSafeWithdraw(pid, amount, staker) {
    let currentTimeStamp = (await web3.eth.getBlock("latest")).timestamp;
    let withdrawPeriod = (
      await hatVaults.generalParameters()
    ).withdrawPeriod.toNumber();
    let safetyPeriod = (
      await hatVaults.generalParameters()
    ).safetyPeriod.toNumber();
    if (currentTimeStamp % (withdrawPeriod + safetyPeriod) >= withdrawPeriod) {
      await utils.increaseTime(
        (currentTimeStamp % (withdrawPeriod + safetyPeriod)) +
          safetyPeriod -
          withdrawPeriod
      );
    }
    return await hatVaults.withdraw(pid, amount, { from: staker });
  }

  it("constructor", async () => {
    await setup(accounts);
    assert.equal(await stakingToken.name(), "Staking");
    assert.equal(await hatVaults.owner(), accounts[0]);
  });

  it("upgrade contract", async () => {
    await setup(accounts);
    await upgradeHatVaults(hatVaults.address);
    hatVaults = await HATVaultsV2Mock.at(hatVaults.address);
    assert.equal((await hatVaults.getHatsVersion()).toString(), "2");
  });

  it("setCommittee", async () => {
    await setup(accounts);
    assert.equal(await hatVaults.committees(0), accounts[1]);

    try {
      await hatVaults.setCommittee(0, utils.NULL_ADDRESS, {
        from: accounts[1],
      });
      assert(false, "cannot set zero address committee");
    } catch (ex) {
      assertVMException(ex, "CommitteeIsZero");
    }

    await hatVaults.setCommittee(0, accounts[2], { from: accounts[1] });

    assert.equal(await hatVaults.committees(0), accounts[2]);

    try {
      await hatVaults.setCommittee(0, accounts[2], { from: accounts[1] });
      assert(false, "cannot set committee from non committee account");
    } catch (ex) {
      assertVMException(ex, "OnlyCommittee");
    }

    //set other pool with different committee
    let maxBounty = 8000;
    let bountySplit = [6000, 2000, 500, 0, 1000, 500];
    var stakingToken2 = await ERC20Mock.new("Staking", "STK");
    await hatVaults.addPool(
      stakingToken2.address,
      accounts[1],
      maxBounty,
      bountySplit,
      "_descriptionHash",
      [86400, 10],
      false,
      true
    );

    await rewardController.setAllocPoint(
      (await hatVaults.getNumberOfPools()) - 1,
      100
    );

    await hatVaults.setCommittee(1, accounts[1]);

    assert.equal(await hatVaults.committees(1), accounts[1]);
    var staker = accounts[1];
    await stakingToken2.approve(hatVaults.address, web3.utils.toWei("4"), {
      from: staker,
    });
    await stakingToken2.mint(staker, web3.utils.toWei("1"));
    try {
      await hatVaults.deposit(1, web3.utils.toWei("1"), { from: staker });
      assert(false, "cannot deposit before committee check in");
    } catch (ex) {
      assertVMException(ex, "CommitteeNotCheckedInYet");
    }

    try {
      await hatVaults.committeeCheckIn(1, { from: accounts[0] });
      assert(false, "only committee can check in");
    } catch (ex) {
      assertVMException(ex, "OnlyCommittee");
    }
    let tx = await hatVaults.committeeCheckIn(1, { from: accounts[1] });
    assert.equal(tx.logs[0].event, "CommitteeCheckedIn");
    assert.equal(tx.logs[0].args._pid, 1);

    await stakingToken2.setBadTransferFlag(true);
    tx = await hatVaults.deposit(1, web3.utils.toWei("2"), { from: staker });
    await stakingToken2.setBadTransferFlag(false);
    assert.equal(tx.logs[0].event, "Deposit");
    assert.equal(tx.logs[0].args.amount, web3.utils.toWei("2"));
    assert.equal(tx.logs[0].args.transferredAmount, web3.utils.toWei("1"));

    try {
      await hatVaults.setCommittee(1, accounts[2]);
      assert(false, "committee already checked in");
    } catch (ex) {
      assertVMException(ex, "CommitteeAlreadyCheckedIn");
    }
    await hatVaults.setCommittee(1, accounts[2], { from: accounts[1] });
    await hatVaults.setCommittee(1, accounts[1], { from: accounts[2] });
  });

  it("dismiss can be called by anyone after 5 weeks delay", async () => {
    var staker = accounts[1];
    await setup(accounts, 0, 9000, [9000, 0, 200, 0, 100, 700]);

    await advanceToSafetyPeriod();
    await stakingToken.approve(hatVaults.address, web3.utils.toWei("1"), {
      from: staker,
    });
    await stakingToken.mint(staker, web3.utils.toWei("1"));
    await hatVaults.deposit(0, web3.utils.toWei("1"), { from: staker });
    let tx = await hatVaults.submitClaim(
      0,
      accounts[2],
      8000,
      "description hash",
      {
        from: accounts[1],
      }
    );
    let claimId = tx.logs[0].args._claimId;
    await hatVaults.challengeClaim(claimId);
    try {
      await hatVaults.dismissClaim(claimId, { from: accounts[1] });
      assert(false, "only governance can dismiss before delay");
    } catch (ex) {
      assertVMException(ex, "OnlyCallableByGovernanceOrAfterChallengeTimeOutPeriod");
    }
    await utils.increaseTime(1);
    await utils.increaseTime(5 * 7 * 24 * 60 * 60);
    tx = await hatVaults.dismissClaim(claimId, { from: accounts[1] });
    assert.equal(tx.logs[0].event, "DismissClaim");
    assert.equal(tx.logs[0].args._pid, 0);
  });

  it("custom bountySplit and max bounty", async () => {
    try {
      await setup(accounts, 0, 9000, [9000, 0, 200, 0, 100, 800]);
      assert(false, "cannot init with rewardSplit > 10000");
    } catch (ex) {
      assertVMException(ex, "TotalSplitPercentageShouldBeHundredPercent");
    }

    try {
      await setup(accounts, 0, 9000, [8000, 0, 100, 0, 100, 700]);
      assert(false, "cannot init with rewardSplit < 10000");
    } catch (ex) {
      assertVMException(ex, "TotalSplitPercentageShouldBeHundredPercent");
    }

    try {
      await setup(accounts, 0, 11000, [8000, 0, 100, 0, 100, 800]);
      assert(false, "cannot init with max bounty > 10000");
    } catch (ex) {
      assertVMException(ex, "MaxBountyCannotBeMoreThanHundredPercent");
    }

    await setup(accounts, 0, 9000, [8000, 1000, 100, 100, 100, 700]);
    assert.equal((await hatVaults.bountyInfos(0)).maxBounty.toString(), "9000");
    assert.equal(
      (await hatVaults.bountyInfos(0)).bountySplit.hacker.toString(),
      "1000"
    );
    assert.equal(
      (await hatVaults.bountyInfos(0)).bountySplit.hackerVested.toString(),
      "8000"
    );

    assert.equal(
      (await hatVaults.bountyInfos(0)).bountySplit.committee.toString(),
      "100"
    );
    assert.equal(
      (await hatVaults.bountyInfos(0)).bountySplit.swapAndBurn.toString(),
      "100"
    );
    assert.equal(
      (await hatVaults.bountyInfos(0)).bountySplit.governanceHat.toString(),
      "100"
    );
    assert.equal(
      (await hatVaults.bountyInfos(0)).bountySplit.hackerHatVested.toString(),
      "700"
    );

    try {
      await hatVaults.setPendingMaxBounty(0, 11000, { from: accounts[1] });
      assert(false, "max bounty can't be more than 10000");
    } catch (ex) {
      assertVMException(ex, "MaxBountyCannotBeMoreThanHundredPercent");
    }
    try {
      await hatVaults.setPendingMaxBounty(0, 10000, { from: accounts[2] });
      assert(false, "only committee");
    } catch (ex) {
      assertVMException(ex, "OnlyCommittee");
    }
    try {
      await hatVaults.setMaxBounty(0, { from: accounts[1] });
      assert(false, "no pending");
    } catch (ex) {
      assertVMException(ex, "NoPendingMaxBounty");
    }

    // bountylevel can be 10000 without throwing an error
    await hatVaults.setPendingMaxBounty(0, 10000, {
      from: accounts[1],
    });

    try {
      await hatVaults.setPendingMaxBounty(0, 10001, { from: accounts[1] });
      assert(false, "bounty level should be less than or equal to 10000");
    } catch (ex) {
      assertVMException(ex, "MaxBountyCannotBeMoreThanHundredPercent");
    }
    let tx = await hatVaults.setPendingMaxBounty(0, 10000, {
      from: accounts[1],
    });
    assert.equal(tx.logs[0].event, "SetPendingMaxBounty");
    assert.equal(tx.logs[0].args._pid, 0);
    assert.equal(tx.logs[0].args._maxBounty, 10000);

    await utils.increaseTime(1);
    try {
      await hatVaults.setMaxBounty(0, { from: accounts[1] });
      assert(false, "no delay yet");
    } catch (ex) {
      assertVMException(ex, "DelayPeriodForSettingMaxBountyHadNotPassed");
    }
    await utils.increaseTime(3600 * 24 * 2);
    try {
      await hatVaults.setMaxBounty(0, { from: accounts[0] });
      assert(false, "onlyCommittee");
    } catch (ex) {
      assertVMException(ex, "OnlyCommittee");
    }
    tx = await hatVaults.setMaxBounty(0, { from: accounts[1] });
    assert.equal(tx.logs[0].event, "SetMaxBounty");
    assert.equal(tx.logs[0].args._pid, 0);
    assert.equal(tx.logs[0].args._maxBounty, 10000);

    await advanceToNoneSaftyPeriod();

    try {
      await hatVaults.setBountySplit(0, [7000, 0, 1000, 1100, 0, 901]);
      assert(false, "cannot init with bountySplit > 10000");
    } catch (ex) {
      assertVMException(ex, "TotalSplitPercentageShouldBeHundredPercent");
    }
    await hatVaults.setBountySplit(0, [6000, 0, 1000, 2200, 0, 800]);
    assert.equal(
      (await hatVaults.bountyInfos(0)).maxBounty.toString(),
      "10000"
    );
    assert.equal(
      (await hatVaults.bountyInfos(0)).bountySplit.hacker.toString(),
      "0"
    );
    assert.equal(
      (await hatVaults.bountyInfos(0)).bountySplit.hackerVested.toString(),
      "6000"
    );

    assert.equal(
      (await hatVaults.bountyInfos(0)).bountySplit.committee.toString(),
      "1000"
    );
    assert.equal(
      (await hatVaults.bountyInfos(0)).bountySplit.swapAndBurn.toString(),
      "2200"
    );
    assert.equal(
      (await hatVaults.bountyInfos(0)).bountySplit.hackerHatVested.toString(),
      "800"
    );
    await advanceToSafetyPeriod();
    tx = await hatVaults.submitClaim(
      0,
      accounts[2],
      10000,
      "description hash",
      {
        from: accounts[1],
      }
    );
    let claimId = tx.logs[0].args._claimId;
    await hatVaults.challengeClaim(claimId);
    try {
      await hatVaults.setPendingMaxBounty(0, 8000, { from: accounts[1] });
      assert(false, "there is already pending approval");
    } catch (ex) {
      assertVMException(ex, "ActiveClaimExists");
    }
    try {
      await hatVaults.setBountySplit(0, [6000, 0, 1000, 1100, 1, 800]);
      assert(false, "cannot set split while there is pending approval");
    } catch (ex) {
      assertVMException(ex, "ActiveClaimExists");
    }
    tx = await hatVaults.dismissClaim(claimId);
    assert.equal(tx.logs[0].event, "DismissClaim");
    assert.equal(tx.logs[0].args._pid, 0);
    try {
      await hatVaults.setBountySplit(0, [6000, 0, 1000, 1100, 1, 800]);
      assert(false, "cannot set split while in safety period");
    } catch (ex) {
      assertVMException(ex, "SafetyPeriod");
    }
    await advanceToNoneSaftyPeriod();

    await hatVaults.setBountySplit(0, [6000, 0, 1000, 1000, 1200, 800]);

    await hatVaults.setPendingMaxBounty(0, 8000, { from: accounts[1] });

    await utils.increaseTime(24 * 3600 * 2);
    await hatVaults.setMaxBounty(0, { from: accounts[1] });
    assert.equal((await hatVaults.bountyInfos(0)).maxBounty.toString(), "8000");
  });

  it("zero totalAllocPoints", async () => {
    await setup(accounts, 0, 9000, [8000, 1000, 100, 100, 100, 700], 10, 0, 0);

    var staker = accounts[1];

    await stakingToken.approve(hatVaults.address, web3.utils.toWei("1"), {
      from: staker,
    });

    await stakingToken.mint(staker, web3.utils.toWei("1"));
    assert.equal(await stakingToken.balanceOf(staker), web3.utils.toWei("1"));
    assert.equal(
      await hatToken.balanceOf(hatVaults.address),
      web3.utils.toWei(hatVaultsExpectedHatsBalance.toString())
    );

    await hatVaults.deposit(0, web3.utils.toWei("1"), { from: staker });
    await hatVaults.updatePool(0);
  });

  it("deposit less than 1e6", async () => {
    await setup(accounts);
    var staker = accounts[1];

    await stakingToken.approve(hatVaults.address, web3.utils.toWei("1"), {
      from: staker,
    });

    await stakingToken.mint(staker, web3.utils.toWei("1"));
    assert.equal(await stakingToken.balanceOf(staker), web3.utils.toWei("1"));
    assert.equal(
      await hatToken.balanceOf(hatVaults.address),
      web3.utils.toWei(hatVaultsExpectedHatsBalance.toString())
    );

    try {
      await hatVaults.deposit(0, "999999", { from: staker });
      assert(false, "cannot deposit less than 1e6");
    } catch (ex) {
      assertVMException(ex, "AmountLessThanMinDeposit");
    }
    await hatVaults.deposit(0, "1000000", { from: staker });
    assert.equal(await stakingToken.balanceOf(hatVaults.address), "1000000");
  });

  it("withdrawn", async () => {
    await setup(accounts);
    var staker = accounts[1];

    await stakingToken.approve(hatVaults.address, web3.utils.toWei("1"), {
      from: staker,
    });

    await stakingToken.mint(staker, web3.utils.toWei("1"));
    assert.equal(await stakingToken.balanceOf(staker), web3.utils.toWei("1"));
    assert.equal(
      await hatToken.balanceOf(hatVaults.address),
      web3.utils.toWei(hatVaultsExpectedHatsBalance.toString())
    );
    await hatVaults.setPool(0, true, true, "_descriptionHash");
    try {
      await hatVaults.deposit(0, web3.utils.toWei("1"), { from: staker });
      assert(false, "cannot deposit to paused pool");
    } catch (ex) {
      assertVMException(ex, "DepositPaused");
    }
    await hatVaults.setPool(0, true, false, "_descriptionHash");
    try {
      await hatVaults.deposit(0, "999999", { from: staker });
      assert(false, "cannot deposit less than 1e6");
    } catch (ex) {
      assertVMException(ex, "AmountLessThanMinDeposit");
    }
    await hatVaults.deposit(0, web3.utils.toWei("1"), { from: staker });
    await utils.increaseTime(7 * 24 * 3600);
    await advanceToSafetyPeriod();

    let tx = await hatVaults.submitClaim(
      0,
      accounts[2],
      8000,
      "description hash",
      {
        from: accounts[1],
      }
    );
    let claimId = tx.logs[0].args._claimId;
    try {
      await safeWithdraw(0, web3.utils.toWei("1"), staker);
      assert(false, "cannot withdraw while pending approval exists");
    } catch (ex) {
      assertVMException(ex, "ActiveClaimExists");
    }

    await hatVaults.challengeClaim(claimId);
    tx = await hatVaults.dismissClaim(claimId);
    assert.equal(tx.logs[0].event, "DismissClaim");
    assert.equal(tx.logs[0].args._pid, 0);
    let currentBlockNumber = (await web3.eth.getBlock("latest")).number;

    let lastRewardBlock = (await hatVaults.poolInfos(0)).lastRewardBlock;
    let rewardPerShare = new web3.utils.BN(
      (await hatVaults.poolInfos(0)).rewardPerShare
    );
    let onee12 = new web3.utils.BN("1000000000000");
    let stakeVaule = new web3.utils.BN(web3.utils.toWei("1"));
    let totalAllocPoint = 100;
    let poolReward = await rewardController.getRewardForBlocksRange(
      lastRewardBlock,
      currentBlockNumber + 1 + safeWithdrawBlocksIncrement,
      100,
      totalAllocPoint
    );
    rewardPerShare = rewardPerShare.add(poolReward.mul(onee12).div(stakeVaule));
    let expectedReward = stakeVaule.mul(rewardPerShare).div(onee12);
    await safeWithdraw(0, web3.utils.toWei("1"), staker);
    //staker  get stake back
    assert.equal(await stakingToken.balanceOf(staker), web3.utils.toWei("1"));
    assert.equal(
      (await hatToken.balanceOf(staker)).toString(),
      expectedReward.toString()
    );
    //withdraw with 0
    await safeWithdraw(0, 0, staker);
    assert.equal(await stakingToken.balanceOf(staker), web3.utils.toWei("1"));
    assert.equal(
      (await hatToken.balanceOf(staker)).toString(),
      expectedReward.toString()
    );
  });

  it("setWithdrawSafetyPeriod", async () => {
    await setup(accounts);
    try {
      await hatVaults.setWithdrawSafetyPeriod(60 * 60, 60 * 30, {
        from: accounts[1],
      });
      assert(false, "only gov");
    } catch (ex) {
      assertVMException(ex, "Ownable: caller is not the owner");
    }

    try {
      await hatVaults.setWithdrawSafetyPeriod(60 * 60 - 1, 60 * 30);
      assert(false, "withdraw period must be >= 1 hour");
    } catch (ex) {
      assertVMException(ex, "WithdrawPeriodTooShort");
    }

    try {
      await hatVaults.setWithdrawSafetyPeriod(60 * 60, 60 * 60 * 6 + 1);
      assert(false, "safety period must be <= 6 hours");
    } catch (ex) {
      assertVMException(ex, "SafetyPeriodTooLong");
    }

    var tx = await hatVaults.setWithdrawSafetyPeriod(60 * 60, 60 * 30);

    assert.equal((await hatVaults.generalParameters()).withdrawPeriod, 60 * 60);
    assert.equal((await hatVaults.generalParameters()).safetyPeriod, 60 * 30);
    assert.equal(tx.logs[0].event, "SetWithdrawSafetyPeriod");
    assert.equal(tx.logs[0].args._withdrawPeriod, 60 * 60);
    assert.equal(tx.logs[0].args._safetyPeriod, 60 * 30);

    var staker = accounts[1];

    await stakingToken.approve(hatVaults.address, web3.utils.toWei("1"), {
      from: staker,
    });

    await stakingToken.mint(staker, web3.utils.toWei("1"));
    assert.equal(await stakingToken.balanceOf(staker), web3.utils.toWei("1"));
    assert.equal(
      await hatToken.balanceOf(hatVaults.address),
      web3.utils.toWei(hatVaultsExpectedHatsBalance.toString())
    );
    await hatVaults.deposit(0, web3.utils.toWei("1"), { from: staker });
    await utils.increaseTime(7 * 24 * 3600);

    let withdrawPeriod = 60 * 60;
    let safetyPeriod = 60 * 30;

    let currentTimeStamp = (await web3.eth.getBlock("latest")).timestamp;

    if (currentTimeStamp % (withdrawPeriod + safetyPeriod) < withdrawPeriod) {
      await utils.increaseTime(
        withdrawPeriod - (currentTimeStamp % (withdrawPeriod + safetyPeriod))
      );
    }

    tx = await hatVaults.submitClaim(0, accounts[2], 8000, "description hash", {
      from: accounts[1],
    });
    let claimId = tx.logs[0].args._claimId;
    try {
      await safeWithdraw(0, web3.utils.toWei("1"), staker);
      assert(false, "cannot withdraw while pending approval exists");
    } catch (ex) {
      assertVMException(ex, "ActiveClaimExists");
    }

    await hatVaults.challengeClaim(claimId);
    tx = await hatVaults.dismissClaim(claimId);
    assert.equal(tx.logs[0].event, "DismissClaim");
    assert.equal(tx.logs[0].args._pid, 0);
    let currentBlockNumber = (await web3.eth.getBlock("latest")).number;

    let lastRewardBlock = (await hatVaults.poolInfos(0)).lastRewardBlock;
    let rewardPerShare = new web3.utils.BN(
      (await hatVaults.poolInfos(0)).rewardPerShare
    );
    let onee12 = new web3.utils.BN("1000000000000");
    let stakeVaule = new web3.utils.BN(web3.utils.toWei("1"));
    let totalAllocPoint = 100;
    let poolReward = await rewardController.getRewardForBlocksRange(
      lastRewardBlock,
      currentBlockNumber + 1 + safeWithdrawBlocksIncrement,
      100,
      totalAllocPoint
    );
    rewardPerShare = rewardPerShare.add(poolReward.mul(onee12).div(stakeVaule));
    let expectedReward = stakeVaule.mul(rewardPerShare).div(onee12);
    await safeWithdraw(0, web3.utils.toWei("1"), staker);
    //staker  get stake back
    assert.equal(await stakingToken.balanceOf(staker), web3.utils.toWei("1"));
    assert.equal(
      (await hatToken.balanceOf(staker)).toString(),
      expectedReward.toString()
    );
    //withdraw with 0
    await safeWithdraw(0, 0, staker);
    assert.equal(await stakingToken.balanceOf(staker), web3.utils.toWei("1"));
    assert.equal(
      (await hatToken.balanceOf(staker)).toString(),
      expectedReward.toString()
    );
  });

  it("set withdrawn request params ", async () => {
    await setup(accounts);
    assert.equal(
      (await hatVaults.generalParameters()).withdrawRequestEnablePeriod,
      7 * 24 * 3600
    );
    assert.equal(
      (await hatVaults.generalParameters()).withdrawRequestPendingPeriod,
      7 * 24 * 3600
    );
    try {
      await hatVaults.setWithdrawRequestParams(
        90 * 24 * 3600 + 1,
        7 * 24 * 3600
      );
      assert(false, "pending period must be <= 90 days");
    } catch (ex) {
      assertVMException(ex, "WithdrawRequestPendingPeriodTooLong");
    }

    try {
      await hatVaults.setWithdrawRequestParams(1, 6 * 60 * 60 - 1);
      assert(false, "enable period must be >= 6 hour");
    } catch (ex) {
      assertVMException(ex, "WithdrawRequestEnabledPeriodTooShort");
    }

    try {
      await hatVaults.setWithdrawRequestParams(1, 60 * 24 * 3600, {
        from: accounts[4],
      });
      assert(false, "only gov");
    } catch (ex) {
      assertVMException(ex, "Ownable: caller is not the owner");
    }
    var tx = await hatVaults.setWithdrawRequestParams(1, 60 * 24 * 3600, {
      from: accounts[0],
    });
    assert.equal(
      (await hatVaults.generalParameters()).withdrawRequestPendingPeriod,
      1
    );
    assert.equal(tx.logs[0].event, "SetWithdrawRequestParams");
    assert.equal(tx.logs[0].args._withdrawRequestPendingPeriod, 1);
    assert.equal(tx.logs[0].args._withdrawRequestEnablePeriod, 60 * 24 * 3600);
    assert.equal(
      (await hatVaults.generalParameters()).withdrawRequestEnablePeriod,
      60 * 24 * 3600
    );
  });

  it("deposit cancel withdrawn request ", async () => {
    await setup(accounts);
    var staker = accounts[1];

    await stakingToken.approve(hatVaults.address, web3.utils.toWei("2"), {
      from: staker,
    });

    await stakingToken.mint(staker, web3.utils.toWei("2"));
    assert.equal(await stakingToken.balanceOf(staker), web3.utils.toWei("2"));
    assert.equal(
      await hatToken.balanceOf(hatVaults.address),
      web3.utils.toWei(hatVaultsExpectedHatsBalance.toString())
    );
    await hatVaults.deposit(0, web3.utils.toWei("1"), { from: staker });
    await utils.increaseTime(7 * 24 * 3600);
    await advanceToNoneSaftyPeriod();
    await hatVaults.withdrawRequest(0, { from: staker });
    await hatVaults.deposit(0, web3.utils.toWei("1"), { from: staker });
    await utils.increaseTime(7 * 24 * 3600);
    try {
      await hatVaults.withdraw(0, web3.utils.toWei("0.5"), { from: staker });
      assert(false, "deposit cancel withdrawRequest");
    } catch (ex) {
      assertVMException(ex, "InvalidWithdrawRequest");
    }
  });

  it("withdrawn request ", async () => {
    await setup(accounts);
    var staker = accounts[1];

    await stakingToken.approve(hatVaults.address, web3.utils.toWei("2"), {
      from: staker,
    });

    await stakingToken.mint(staker, web3.utils.toWei("2"));
    assert.equal(await stakingToken.balanceOf(staker), web3.utils.toWei("2"));
    assert.equal(
      await hatToken.balanceOf(hatVaults.address),
      web3.utils.toWei(hatVaultsExpectedHatsBalance.toString())
    );
    await hatVaults.deposit(0, web3.utils.toWei("1"), { from: staker });
    await utils.increaseTime(7 * 24 * 3600);
    await advanceToNoneSaftyPeriod();
    try {
      await hatVaults.withdraw(0, web3.utils.toWei("1"), { from: staker });
      assert(false, "cannot withdraw without request");
    } catch (ex) {
      assertVMException(ex, "InvalidWithdrawRequest");
    }

    try {
      await hatVaults.emergencyWithdraw(0, { from: staker });
      assert(false, "cannot emergencyWithdraw without request");
    } catch (ex) {
      assertVMException(ex, "InvalidWithdrawRequest");
    }
    await hatVaults.withdrawRequest(0, { from: staker });
    assert.equal(
      await hatVaults.withdrawEnableStartTime(0, staker),
      (await web3.eth.getBlock("latest")).timestamp + 7 * 24 * 3600
    );

    try {
      await hatVaults.withdraw(0, web3.utils.toWei("1"), { from: staker });
      assert(false, "request is pending");
    } catch (ex) {
      assertVMException(ex, "InvalidWithdrawRequest");
    }

    try {
      await hatVaults.emergencyWithdraw(0, { from: staker });
      assert(false, "request is pending");
    } catch (ex) {
      assertVMException(ex, "InvalidWithdrawRequest");
    }
    await utils.increaseTime(7 * 24 * 3600);
    try {
      await hatVaults.withdrawRequest(0, { from: staker });
      assert(false, "there is already pending request");
    } catch (ex) {
      assertVMException(ex, "PendingWithdrawRequestExists");
    }

    await hatVaults.withdraw(0, web3.utils.toWei("0.5"), { from: staker });
    assert.equal(await hatVaults.withdrawEnableStartTime(0, staker), 0);
    try {
      await hatVaults.emergencyWithdraw(0, { from: staker });
      assert(false, "no pending request");
    } catch (ex) {
      assertVMException(ex, "InvalidWithdrawRequest");
    }
    await hatVaults.withdrawRequest(0, { from: staker });
    await utils.increaseTime(7 * 24 * 3600);
    await hatVaults.emergencyWithdraw(0, { from: staker });
    assert.equal(await hatVaults.withdrawEnableStartTime(0, staker), 0);
    await hatVaults.deposit(0, web3.utils.toWei("1"), { from: staker });
    await hatVaults.withdrawRequest(0, { from: staker });
    try {
      await hatVaults.withdrawRequest(0, { from: staker });
      assert(false, "there is already pending request");
    } catch (ex) {
      assertVMException(ex, "PendingWithdrawRequestExists");
    }
    await utils.increaseTime(7 * 24 * 3600);
    try {
      await hatVaults.withdrawRequest(0, { from: staker });
      assert(false, "there is already pending request");
    } catch (ex) {
      assertVMException(ex, "PendingWithdrawRequestExists");
    }
    await utils.increaseTime(7 * 24 * 3600);
    //request is now expired so can request again.
    await hatVaults.withdrawRequest(0, { from: staker });
  });

  it("Set fee and fee setter", async () => {
    await setup(accounts);
    try {
      await hatVaults.setFeeSetter(accounts[1], {
        from: accounts[1],
      });
      assert(false, "only gov");
    } catch (ex) {
      assertVMException(ex, "Ownable: caller is not the owner");
    }

    await hatVaults.setFeeSetter(accounts[0]);
    var tx = await hatVaults.setPoolWithdrawalFee(0, 100);
    assert.equal((await hatVaults.poolInfos(0)).withdrawalFee, 100);
    assert.equal(tx.logs[0].event, "SetPoolWithdrawalFee");
    assert.equal(tx.logs[0].args._pid, 0);
    assert.equal(tx.logs[0].args._newFee, 100);

    tx = await hatVaults.setFeeSetter(accounts[1]);

    assert.equal(await hatVaults.feeSetter(), accounts[1]);
    assert.equal(tx.logs[0].event, "SetFeeSetter");
    assert.equal(tx.logs[0].args._newFeeSetter, accounts[1]);

    try {
      await hatVaults.setPoolWithdrawalFee(0, 100);
      assert(false, "only fee setter");
    } catch (ex) {
      assertVMException(ex, "OnlyFeeSetter");
    }

    try {
      await hatVaults.setPoolWithdrawalFee(0, 201, {
        from: accounts[1],
      });
      assert(false, "fee must be lower than or equal to 2%");
    } catch (ex) {
      assertVMException(ex, "PoolWithdrawalFeeTooBig");
    }

    tx = await hatVaults.setPoolWithdrawalFee(0, 200, {
      from: accounts[1],
    });

    assert.equal((await hatVaults.poolInfos(0)).withdrawalFee, 200);
    assert.equal(tx.logs[0].event, "SetPoolWithdrawalFee");
    assert.equal(tx.logs[0].args._pid, 0);
    assert.equal(tx.logs[0].args._newFee, 200);

    var staker = accounts[2];
    await stakingToken.approve(hatVaults.address, web3.utils.toWei("1"), {
      from: staker,
    });
    await stakingToken.mint(staker, web3.utils.toWei("1"));
    await hatVaults.deposit(0, web3.utils.toWei("1"), { from: staker });
    await utils.increaseTime(7 * 24 * 3600);

    let governanceBalance = await stakingToken.balanceOf(accounts[0]);

    await safeWithdraw(0, web3.utils.toWei("1"), staker);

    // Staker got back the reward minus the fee
    assert.equal(
      await stakingToken.balanceOf(staker),
      web3.utils.toWei("0.98")
    );
    // Governance received the fee
    assert.equal(
      (await stakingToken.balanceOf(accounts[0])).toString(),
      governanceBalance
        .add(new web3.utils.BN(web3.utils.toWei("0.02")))
        .toString()
    );
  });

  it("Emergency withdraw fee", async () => {
    await setup(accounts);

    await hatVaults.setFeeSetter(accounts[0]);
    tx = await hatVaults.setPoolWithdrawalFee(0, 200);

    assert.equal((await hatVaults.poolInfos(0)).withdrawalFee, 200);
    assert.equal(tx.logs[0].event, "SetPoolWithdrawalFee");
    assert.equal(tx.logs[0].args._pid, 0);
    assert.equal(tx.logs[0].args._newFee, 200);

    var staker = accounts[2];
    await stakingToken.approve(hatVaults.address, web3.utils.toWei("1"), {
      from: staker,
    });
    await stakingToken.mint(staker, web3.utils.toWei("1"));
    await hatVaults.deposit(0, web3.utils.toWei("1"), { from: staker });
    await utils.increaseTime(7 * 24 * 3600);

    let governanceBalance = await stakingToken.balanceOf(accounts[0]);

    await safeEmergencyWithdraw(0, staker);

    // Staker got back the reward minus the fee
    assert.equal(
      await stakingToken.balanceOf(staker),
      web3.utils.toWei("0.98")
    );
    // Governance received the fee
    assert.equal(
      (await stakingToken.balanceOf(accounts[0])).toString(),
      governanceBalance
        .add(new web3.utils.BN(web3.utils.toWei("0.02")))
        .toString()
    );
  });

  it("stake", async () => {
    await setup(accounts);
    var staker = accounts[1];
    try {
      await hatVaults.deposit(0, web3.utils.toWei("1"), { from: staker });
      assert(false, "cannot stake without approve");
    } catch (ex) {
      assertVMException(ex);
    }
    await stakingToken.approve(hatVaults.address, web3.utils.toWei("1"), {
      from: staker,
    });
    try {
      await hatVaults.deposit(0, 1000, { from: staker });
      assert(false, "do not have enough tokens to stake");
    } catch (ex) {
      assertVMException(ex, "AmountLessThanMinDeposit");
    }
    await stakingToken.mint(staker, web3.utils.toWei("1"));
    assert.equal(await stakingToken.balanceOf(staker), web3.utils.toWei("1"));
    assert.equal(
      await hatToken.balanceOf(hatVaults.address),
      web3.utils.toWei(hatVaultsExpectedHatsBalance.toString())
    );
    await hatVaults.deposit(0, web3.utils.toWei("1"), { from: staker });
    assert.equal(
      await hatToken.balanceOf(hatVaults.address),
      web3.utils.toWei(hatVaultsExpectedHatsBalance.toString())
    );
    await utils.increaseTime(7 * 24 * 3600);
    assert.equal(await stakingToken.balanceOf(staker), 0);
    assert.equal(
      await stakingToken.balanceOf(hatVaults.address),
      web3.utils.toWei("1")
    );
    //withdraw
    assert.equal(await hatToken.balanceOf(staker), 0);

    let currentBlockNumber = (await web3.eth.getBlock("latest")).number;

    let lastRewardBlock = (await hatVaults.poolInfos(0)).lastRewardBlock;
    let rewardPerShare = new web3.utils.BN(
      (await hatVaults.poolInfos(0)).rewardPerShare
    );
    let onee12 = new web3.utils.BN("1000000000000");
    let stakeVaule = new web3.utils.BN(web3.utils.toWei("1"));
    let totalAllocPoint = 100;
    let poolReward = await rewardController.getRewardForBlocksRange(
      lastRewardBlock,
      currentBlockNumber + 1 + safeWithdrawBlocksIncrement,
      100,
      totalAllocPoint
    );
    rewardPerShare = rewardPerShare.add(poolReward.mul(onee12).div(stakeVaule));
    let expectedReward = stakeVaule.mul(rewardPerShare).div(onee12);

    await safeWithdraw(0, web3.utils.toWei("1"), staker);
    //staker get stake back
    assert.equal(await stakingToken.balanceOf(staker), web3.utils.toWei("1"));
    assert.equal(
      (await hatToken.balanceOf(staker)).toString(),
      expectedReward.toString()
    );
    //withdraw with 0
    await safeWithdraw(0, 0, staker);
    assert.equal(await stakingToken.balanceOf(staker), web3.utils.toWei("1"));
    assert.equal(
      (await hatToken.balanceOf(staker)).toString(),
      expectedReward.toString()
    );
  });

  it("claim reward", async () => {
    await setup(accounts);
    var staker = accounts[1];
    await stakingToken.approve(hatVaults.address, web3.utils.toWei("4"), {
      from: staker,
    });
    await stakingToken.mint(staker, web3.utils.toWei("1"));
    await hatVaults.deposit(0, web3.utils.toWei("1"), { from: staker });
    assert.equal(
      await hatToken.balanceOf(hatVaults.address),
      web3.utils.toWei(hatVaultsExpectedHatsBalance.toString())
    );

    assert.equal(await hatToken.balanceOf(staker), 0);

    let expectedReward = await calculateExpectedReward(staker);
    assert.equal(
      await hatToken.balanceOf(hatVaults.address),
      web3.utils.toWei(hatVaultsExpectedHatsBalance.toString())
    );

    try {
      await hatVaults.calcClaimBounty(0, 8001);
      assert(false, "reward percentage is too high");
    } catch (ex) {
      assertVMException(ex, "BountyPercentageHigherThanMaxBounty");
    }
    var tx = await hatVaults.claimReward(0, { from: staker });
    assert.equal(tx.logs[0].event, "ClaimReward");
    assert.equal(tx.logs[0].args._pid, 0);

    assert.equal(
      await hatToken.balanceOf(hatVaults.address),
      web3.utils.toWei(hatVaultsExpectedHatsBalance.toString())
    );
    assert.equal(
      (await hatToken.balanceOf(staker)).toString(),
      expectedReward.toString()
    );
    assert.equal(await stakingToken.balanceOf(staker), 0);
    assert.equal(
      await stakingToken.balanceOf(hatVaults.address),
      web3.utils.toWei("1")
    );
  });

  it("multiple stakes from same account", async () => {
    await setup(
      accounts,
      (await web3.eth.getBlock("latest")).number,
      8000,
      [6000, 2000, 500, 0, 1000, 500],
      10000
    );
    var staker = accounts[1];
    await stakingToken.approve(hatVaults.address, web3.utils.toWei("4"), {
      from: staker,
    });
    await stakingToken.mint(staker, web3.utils.toWei("1"));
    await hatVaults.deposit(0, web3.utils.toWei("1"), { from: staker });

    assert.equal(await hatToken.balanceOf(staker), 0);

    // Deposit redeemed existing reward
    await stakingToken.mint(staker, web3.utils.toWei("1"));
    let expectedReward = await calculateExpectedReward(staker);
    var tx = await hatVaults.deposit(0, web3.utils.toWei("1"), {
      from: staker,
    });
    assert.equal(tx.logs[0].event, "SafeTransferReward");
    assert.equal(tx.logs[0].args.amount.toString(), expectedReward.toString());
    assert.equal(tx.logs[0].args.user, staker);
    assert.equal(tx.logs[0].args.pid, 0);
    assert.isFalse(tx.logs[0].args.amount.eq(0));
    assert.equal(
      (await hatToken.balanceOf(staker)).toString(),
      expectedReward.toString()
    );

    await stakingToken.mint(staker, web3.utils.toWei("1"));
    expectedReward = await calculateExpectedReward(staker);
    var balanceOfStakerBefore = await hatToken.balanceOf(staker);
    await hatVaults.deposit(0, web3.utils.toWei("1"), { from: staker });
    assert.equal(
      (await hatToken.balanceOf(staker)).toString(),
      expectedReward.add(balanceOfStakerBefore).toString()
    );

    // Deposit redeemed existing reward
    await utils.increaseTime(7 * 24 * 3600);
    await stakingToken.mint(staker, web3.utils.toWei("1"));
    expectedReward = await calculateExpectedReward(staker);
    balanceOfStakerBefore = await hatToken.balanceOf(staker);
    await hatVaults.deposit(0, web3.utils.toWei("1"), { from: staker });
    assert.equal(
      (await hatToken.balanceOf(staker)).toString(),
      expectedReward.add(balanceOfStakerBefore).toString()
    );
    assert.equal(await stakingToken.balanceOf(staker), 0);
    assert.equal(
      await stakingToken.balanceOf(hatVaults.address),
      web3.utils.toWei("4")
    );
    await utils.increaseTime(7 * 24 * 3600);
    //withdraw
    expectedReward = await calculateExpectedReward(
      staker,
      safeWithdrawBlocksIncrement
    );
    balanceOfStakerBefore = await hatToken.balanceOf(staker);
    await safeWithdraw(0, web3.utils.toWei("4"), staker);
    //staker  get stake back
    assert.equal(
      (await stakingToken.balanceOf(staker)).toString(),
      web3.utils.toWei("4").toString()
    );
    assert.equal(
      (await hatToken.balanceOf(staker)).toString(),
      expectedReward.add(balanceOfStakerBefore).toString()
    );
  });

  it("hat reward withdraw all balance if reward larger than balance", async () => {
    await setup(
      accounts,
      (await web3.eth.getBlock("latest")).number,
      8000,
      [6000, 2000, 500, 0, 1000, 500],
      10000,
      0,
      100,
      false,
      0
    );
    var staker = accounts[1];
    await stakingToken.approve(hatVaults.address, web3.utils.toWei("4"), {
      from: staker,
    });
    await stakingToken.mint(staker, web3.utils.toWei("1"));
    await hatVaults.deposit(0, web3.utils.toWei("1"), { from: staker });

    assert.equal(await hatToken.balanceOf(staker), 0);

    let hatTotalSupply = await hatToken.totalSupply();
    let hatTokenCap = await hatToken.CAP();
    let amountToMint = hatTokenCap.sub(hatTotalSupply);
    await utils.setMinter(hatToken, accounts[0], amountToMint);
    await hatToken.mint(accounts[0], amountToMint);
    await hatToken.approve(hatVaults.address, amountToMint);
    tx = await hatVaults.depositReward(amountToMint);
    assert.equal(tx.logs[0].event, "DepositReward");
    assert.equal(tx.logs[0].args._amount.toString(), amountToMint.toString());

    // Deposit redeemed existing reward
    await stakingToken.mint(staker, web3.utils.toWei("1"));
    let expectedReward = await hatVaults.getPendingReward(0, staker);
    tx = await hatVaults.deposit(0, web3.utils.toWei("1"), { from: staker });
    assert.equal(tx.logs[0].event, "SafeTransferReward");
    assert.isTrue(
      parseInt(tx.logs[0].args.amount.toString()) >=
        parseInt(expectedReward.toString())
    );
    assert.equal(tx.logs[0].args.user, staker);
    assert.equal(tx.logs[0].args.pid, 0);
    assert.isFalse(tx.logs[0].args.amount.eq(0));
    assert.equal(
      (await hatToken.balanceOf(staker)).toString(),
      tx.logs[0].args.amount.toString()
    );

    await stakingToken.mint(staker, web3.utils.toWei("1"));
    var balanceOfStakerBefore = await hatToken.balanceOf(staker);
    tx = await hatVaults.deposit(0, web3.utils.toWei("1"), { from: staker });
    assert.equal(
      (await hatToken.balanceOf(staker)).toString(),
      tx.logs[0].args.amount.add(balanceOfStakerBefore).toString()
    );

    // Deposit redeemed existing reward
    await utils.increaseTime(7 * 24 * 3600);
    await stakingToken.mint(staker, web3.utils.toWei("1"));
    balanceOfStakerBefore = await hatToken.balanceOf(staker);
    tx = await hatVaults.deposit(0, web3.utils.toWei("1"), { from: staker });
    assert.equal(
      (await hatToken.balanceOf(staker)).toString(),
      tx.logs[0].args.amount.add(balanceOfStakerBefore).toString()
    );
    assert.equal(await stakingToken.balanceOf(staker), 0);
    assert.equal(
      await stakingToken.balanceOf(hatVaults.address),
      web3.utils.toWei("4")
    );
    await utils.increaseTime(7 * 24 * 3600);
    //withdraw
    await hatVaults.updatePool(0);
    balanceOfStakerBefore = await hatToken.balanceOf(staker);
    tx = await safeWithdraw(0, web3.utils.toWei("4"), staker);

    //staker get stake back
    assert.equal(
      (await stakingToken.balanceOf(staker)).toString(),
      web3.utils.toWei("4").toString()
    );
    let userHatBalance = await hatToken.balanceOf(staker);
    assert.equal(
      userHatBalance.toString(),
      tx.logs[0].args.amount.add(balanceOfStakerBefore).toString()
    );
    assert.equal(
      (await hatToken.balanceOf(hatVaults.address)).toString(),
      amountToMint.sub(userHatBalance).toString()
    );
  });

  it("getRewardForBlocksRange - from below startblock will revert ", async () => {
    await setup(accounts, 1);
    let allocPoint = await rewardController.poolsAllocPoint(0);
    let globalUpdatesLen = await rewardController.getGlobalPoolUpdatesLength();
    let totalAllocPoint = (
      await rewardController.globalPoolUpdates(globalUpdatesLen - 1)
    ).totalAllocPoint;
    try {
      await rewardController.getRewardForBlocksRange(
        0,
        1,
        allocPoint,
        totalAllocPoint
      );
      assert(false, "from below startblock will revert ");
    } catch (ex) {
      assertVMException(ex);
    }
    await setup(accounts, 0);
    assert.equal(
      (
        await rewardController.getRewardForBlocksRange(
          0,
          1,
          allocPoint,
          totalAllocPoint
        )
      ).toString(),
      web3.utils.toWei("441.3")
    );
  });

  it("getRewardForBlocksRange - from must be <= to", async () => {
    await setup(accounts, 0);
    try {
      await rewardController.getRewardForBlocksRange(1, 0, 0, 1000);
      assert(false, "from must be <= to");
    } catch (ex) {
      assertVMException(ex);
    }
    assert.equal(
      (
        await rewardController.getRewardForBlocksRange(0, 0, 0, 1000)
      ).toNumber(),
      0
    );
  });

  it("setRewardPerEpoch", async () => {
    var rewardPerEpochRandom = [...Array(24)].map(() =>
      web3.utils.toWei(((Math.random() * 10000) | 0).toString())
    );
    await setup(accounts, 0);
    let allocPoint = await rewardController.poolsAllocPoint(0);
    let globalUpdatesLen = await rewardController.getGlobalPoolUpdatesLength();
    let totalAllocPoint = (
      await rewardController.globalPoolUpdates(globalUpdatesLen - 1)
    ).totalAllocPoint;
    try {
      await rewardController.setRewardPerEpoch(rewardPerEpochRandom, {
        from: accounts[1],
      });
      assert(false, "only governance");
    } catch (ex) {
      assertVMException(ex, "Ownable: caller is not the owner");
    }

    let tx = await rewardController.setRewardPerEpoch(rewardPerEpochRandom);
    assert.equal(tx.logs[0].event, "SetRewardPerEpoch");
    let eventRewardPerEpoch = tx.logs[0].args._rewardPerEpoch;
    for (let i = 0; i < eventRewardPerEpoch.length; i++) {
      eventRewardPerEpoch[i] = parseInt(eventRewardPerEpoch[i].toString());
      assert.equal(tx.logs[0].args._rewardPerEpoch[i], rewardPerEpochRandom[i]);
    }

    assert.equal(
      (
        await rewardController.getRewardForBlocksRange(
          0,
          10,
          allocPoint,
          totalAllocPoint
        )
      ).toString(),
      new web3.utils.BN(rewardPerEpochRandom[0])
        .div(new web3.utils.BN(10))
        .toString()
    );
    assert.equal(
      (
        await rewardController.getRewardForBlocksRange(
          0,
          15,
          allocPoint,
          totalAllocPoint
        )
      ).toString(),
      new web3.utils.BN(rewardPerEpochRandom[0])
        .mul(new web3.utils.BN(10))
        .add(
          new web3.utils.BN(rewardPerEpochRandom[1]).mul(new web3.utils.BN(5))
        )
        .div(new web3.utils.BN(100))
        .toString()
    );
    assert.equal(
      (
        await rewardController.getRewardForBlocksRange(
          0,
          20,
          allocPoint,
          totalAllocPoint
        )
      ).toString(),
      new web3.utils.BN(rewardPerEpochRandom[0])
        .add(new web3.utils.BN(rewardPerEpochRandom[1]))
        .div(new web3.utils.BN(10))
        .toString()
    );
    var multiplier = new web3.utils.BN("0");
    for (let i = 0; i < 24; i++) {
      multiplier = multiplier.add(new web3.utils.BN(rewardPerEpochRandom[i]));
    }
    assert.equal(
      (
        await rewardController.getRewardForBlocksRange(
          0,
          1000,
          allocPoint,
          totalAllocPoint
        )
      ).toString(),
      multiplier.div(new web3.utils.BN(10)).toString()
    );
  });

  it("getMultiplier - ", async () => {
    await setup(accounts, 0);
    let allocPoint = await rewardController.poolsAllocPoint(0);
    let globalUpdatesLen = await rewardController.getGlobalPoolUpdatesLength();
    let totalAllocPoint = (
      await rewardController.globalPoolUpdates(globalUpdatesLen - 1)
    ).totalAllocPoint;
    assert.equal(
      (
        await rewardController.getRewardForBlocksRange(
          0,
          10,
          allocPoint,
          totalAllocPoint
        )
      ).toString(),
      new web3.utils.BN(rewardPerEpoch[0]).div(new web3.utils.BN(10)).toString()
    );
    assert.equal(
      (
        await rewardController.getRewardForBlocksRange(
          0,
          15,
          allocPoint,
          totalAllocPoint
        )
      ).toString(),
      new web3.utils.BN(rewardPerEpoch[0])
        .mul(new web3.utils.BN(10))
        .add(new web3.utils.BN(rewardPerEpoch[1]).mul(new web3.utils.BN(5)))
        .div(new web3.utils.BN(100))
        .toString()
    );
    assert.equal(
      (
        await rewardController.getRewardForBlocksRange(
          0,
          20,
          allocPoint,
          totalAllocPoint
        )
      ).toString(),
      new web3.utils.BN(rewardPerEpoch[0])
        .add(new web3.utils.BN(rewardPerEpoch[1]))
        .div(new web3.utils.BN(10))
        .toString()
    );
    var multiplier = new web3.utils.BN("0");
    for (let i = 0; i < 24; i++) {
      multiplier = multiplier.add(new web3.utils.BN(rewardPerEpoch[i]));
    }

    assert.equal(
      (
        await rewardController.getRewardForBlocksRange(
          0,
          1000,
          allocPoint,
          totalAllocPoint
        )
      ).toString(),
      multiplier.div(new web3.utils.BN(10)).toString()
    );
    var staker = accounts[1];
    assert.equal((await hatVaults.getPendingReward(0, staker)).toNumber(), 0);
  });

  it("getPendingReward + getRewardPerBlock", async () => {
    await setup(accounts);
    var staker = accounts[1];
    assert.equal((await hatVaults.getPendingReward(0, staker)).toNumber(), 0);
    await stakingToken.approve(hatVaults.address, web3.utils.toWei("4"), {
      from: staker,
    });
    await stakingToken.mint(staker, web3.utils.toWei("1"));
    await hatVaults.deposit(0, web3.utils.toWei("1"), { from: staker });
    await utils.increaseTime(7 * 24 * 3600);
    var currentBlockNumber = (await web3.eth.getBlock("latest")).number;
    let allocPoint = await rewardController.poolsAllocPoint(0);
    let globalUpdatesLen = await rewardController.getGlobalPoolUpdatesLength();
    let totalAllocPoint = (
      await rewardController.globalPoolUpdates(globalUpdatesLen - 1)
    ).totalAllocPoint;
    assert.equal(
      (await hatVaults.getPendingReward(0, staker)).toString(),
      (
        await rewardController.getRewardForBlocksRange(
          currentBlockNumber - 1,
          currentBlockNumber,
          allocPoint,
          totalAllocPoint
        )
      ).toString()
    );
    var multiplier = await rewardController.getRewardForBlocksRange(
      currentBlockNumber,
      currentBlockNumber + 1,
      allocPoint,
      totalAllocPoint
    );
    assert.equal(
      (
        await rewardController.getRewardForBlocksRange(
          currentBlockNumber - 1,
          currentBlockNumber,
          1,
          1
        )
      ).toString(),
      multiplier
    );
  });

  it("emergency withdraw", async () => {
    await setup(accounts);
    var staker = accounts[1];
    var staker2 = accounts[3];
    await stakingToken.approve(hatVaults.address, web3.utils.toWei("1"), {
      from: staker,
    });
    await stakingToken.approve(hatVaults.address, web3.utils.toWei("1"), {
      from: staker2,
    });
    await stakingToken.mint(staker, web3.utils.toWei("1"));
    await stakingToken.mint(staker2, web3.utils.toWei("1"));

    //stake
    await hatVaults.deposit(0, web3.utils.toWei("1"), { from: staker });
    assert.equal(
      await hatToken.balanceOf(hatVaults.address),
      web3.utils.toWei(hatVaultsExpectedHatsBalance.toString())
    );

    assert.equal(await hatToken.balanceOf(staker), 0);
    await utils.increaseTime(7 * 24 * 3600);

    assert.equal(await stakingToken.balanceOf(staker), 0);
    let stakerAmount = (await hatVaults.userInfo(0, staker)).shares;
    assert.equal(stakerAmount.toString(), web3.utils.toWei("1"));

    // Can emergency withdraw 1 token
    assert.equal(await stakingToken.balanceOf(staker), 0);
    try {
      await unSafeEmergencyWithdraw(0, staker);
      assert(false, "cannot emergency withdraw");
    } catch (ex) {
      assertVMException(ex, "InvalidWithdrawRequest");
    }

    await safeEmergencyWithdraw(0, staker);
    assert.equal(
      await hatToken.balanceOf(hatVaults.address),
      web3.utils.toWei(hatVaultsExpectedHatsBalance.toString())
    );

    assert.equal(web3.utils.fromWei(await stakingToken.balanceOf(staker)), 1);

    //Can emergency withdraw only once
    try {
      await safeEmergencyWithdraw(0, staker);
      assert(false, "Can emergency withdraw only once");
    } catch (ex) {
      assertVMException(ex, "UserSharesMustBeGreaterThanZero");
    }
    assert.equal(
      await hatToken.balanceOf(hatVaults.address),
      web3.utils.toWei(hatVaultsExpectedHatsBalance.toString())
    );

    assert.equal(web3.utils.fromWei(await stakingToken.balanceOf(staker)), 1);
    try {
      await hatVaults.withdraw(0, 1, { from: staker });
      assert(false, "cannot withdraw after emergency withdraw");
    } catch (ex) {
      assertVMException(ex, "NotEnoughUserBalance");
    }
  });

  it("approve + stake + exit", async () => {
    await setup(
      accounts,
      (await web3.eth.getBlock("latest")).number,
      8000,
      [6000, 2000, 500, 0, 1000, 500],
      10000
    );

    var staker = accounts[4];
    var staker2 = accounts[3];
    await stakingToken.approve(hatVaults.address, web3.utils.toWei("1"), {
      from: staker,
    });
    await stakingToken.approve(hatVaults.address, web3.utils.toWei("1"), {
      from: staker2,
    });
    await stakingToken.mint(staker, web3.utils.toWei("1"));
    await stakingToken.mint(staker2, web3.utils.toWei("1"));
    await advanceToSafetyPeriod();
    let tx = await hatVaults.submitClaim(
      0,
      accounts[2],
      8000,
      "description hash",
      {
        from: accounts[1],
      }
    );
    let claimId = tx.logs[0].args._claimId;
    try {
      await hatVaults.approveClaim(claimId, 8000);
      assert(false, "lpbalance is zero");
    } catch (ex) {
      assertVMException(ex, "PoolBalanceIsZero");
    }
    await hatVaults.challengeClaim(claimId);
    tx = await hatVaults.dismissClaim(claimId);
    assert.equal(tx.logs[0].event, "DismissClaim");
    assert.equal(tx.logs[0].args._pid, 0);

    //stake
    await hatVaults.deposit(0, web3.utils.toWei("1"), { from: staker });
    assert.equal(
      await hatToken.balanceOf(hatVaults.address),
      web3.utils.toWei(hatVaultsExpectedHatsBalance.toString())
    );

    //exit
    assert.equal(await hatToken.balanceOf(staker), 0);
    await utils.increaseTime(7 * 24 * 3600);
    await advanceToNoneSaftyPeriod();
    try {
      await hatVaults.submitClaim(0, accounts[2], 8000, "description hash", {
        from: accounts[1],
      });
      assert(false, "none safety period");
    } catch (ex) {
      assertVMException(ex, "NotSafetyPeriod");
    }
    await advanceToSafetyPeriod();
    try {
      await hatVaults.submitClaim(0, accounts[2], 8001, "description hash", {
        from: accounts[1],
      });
      assert(false, "percentage requested too high");
    } catch (ex) {
      assertVMException(ex, "BountyPercentageHigherThanMaxBounty");
    }

    try {
      await hatVaults.submitClaim(
        0,
        utils.NULL_ADDRESS,
        8000,
        "description hash",
        {
          from: accounts[1],
        }
      );
      assert(false, "beneficiary is zero");
    } catch (ex) {
      assertVMException(ex, "BeneficiaryIsZero");
    }

    try {
      await hatVaults.submitClaim(0, accounts[2], 8000, "description hash", {
        from: accounts[2],
      });
      assert(false, "only committee");
    } catch (ex) {
      assertVMException(ex, "OnlyCommittee");
    }

    try {
      await hatVaults.approveClaim(0, 8000);
      assert(false, "there is no pending approval");
    } catch (ex) {
      assertVMException(ex, "NoActiveClaimExists");
    }

    try {
      await hatVaults.dismissClaim(0);
      assert(false, "there is no pending approval");
    } catch (ex) {
      assertVMException(ex, "NoActiveClaimExists");
    }

    tx = await hatVaults.submitClaim(0, accounts[2], 8000, "description hash", {
      from: accounts[1],
    });
    claimId = tx.logs[0].args._claimId;
    try {
      await hatVaults.submitClaim(0, accounts[2], 8000, "description hash", {
        from: accounts[1],
      });
      assert(false, "there is already pending approval");
    } catch (ex) {
      assertVMException(ex, "ActiveClaimExists");
    }
    assert.equal(tx.logs[0].event, "SubmitClaim");
    assert.equal(tx.logs[0].args._pid, 0);
    assert.equal(tx.logs[0].args._committee, accounts[1]);
    assert.equal(tx.logs[0].args._beneficiary, accounts[2]);
    assert.equal(tx.logs[0].args._bountyPercentage, 8000);
    assert.equal(tx.logs[0].args._descriptionHash, "description hash");
    assert.isTrue(parseInt(tx.logs[0].args._claimId.toString()) > 0);

    tx = await hatVaults.approveClaim(claimId, 8000);
    assert.equal(
      await hatToken.balanceOf(hatVaults.address),
      web3.utils.toWei(hatVaultsExpectedHatsBalance.toString())
    );
    assert.equal(tx.logs[1].event, "ApproveClaim");

    currentBlockNumber = (await web3.eth.getBlock("latest")).number;
    await hatVaults.deposit(0, web3.utils.toWei("1"), { from: staker2 });

    assert.equal(await stakingToken.balanceOf(staker), 0);
    let stakerAmount = (await hatVaults.userInfo(0, staker)).shares;
    assert.equal(stakerAmount.toString(), web3.utils.toWei("1"));
    tx = await safeWithdraw(0, stakerAmount, staker);

    assert.equal(stakerAmount.toString(), web3.utils.toWei("1"));
    assert.equal(tx.logs[0].event, "SafeTransferReward");
    let totalReward = tx.logs[0].args.amount;

    assert.equal(
      web3.utils.fromWei(await stakingToken.balanceOf(staker)),
      "0.2"
    );
    stakerAmount = (await hatVaults.userInfo(0, staker2)).shares;
    tx = await safeWithdraw(0, stakerAmount, staker2);
    assert.equal(tx.logs[0].event, "SafeTransferReward");
    totalReward = totalReward.add(tx.logs[0].args.amount);
    assert.equal(
      (await hatToken.balanceOf(hatVaults.address)).toString(),
      new web3.utils.BN(
        web3.utils.toWei(hatVaultsExpectedHatsBalance.toString())
      )
        .sub(totalReward)
        .toString()
    );
    assert.equal(
      web3.utils.fromWei(await stakingToken.balanceOf(staker2)),
      "1"
    );
  }).timeout(40000);

  it("approve+ stake simple check rewards", async () => {
    await setup(accounts, 0, 8000, [6000, 2000, 500, 0, 1000, 500], 10000);
    var staker = accounts[4];
    await stakingToken.approve(hatVaults.address, web3.utils.toWei("1"), {
      from: staker,
    });
    await stakingToken.mint(staker, web3.utils.toWei("1"));

    //stake
    await hatVaults.deposit(0, web3.utils.toWei("1"), { from: staker });

    assert.equal(await hatToken.balanceOf(staker), 0);
    await utils.increaseTime(7 * 24 * 3600);
    await advanceToSafetyPeriod();
    let tx = await hatVaults.submitClaim(
      0,
      accounts[2],
      8000,
      "description hash",
      {
        from: accounts[1],
      }
    );
    let claimId = tx.logs[0].args._claimId;
    tx = await hatVaults.approveClaim(claimId, 8000);
    assert.equal(tx.logs[1].event, "ApproveClaim");
    let stakerAmount = (await hatVaults.userInfo(0, staker)).shares;
    assert.equal(stakerAmount.toString(), web3.utils.toWei("1"));
    tx = await safeWithdraw(0, stakerAmount, staker);
    assert.equal(tx.logs[0].event, "SafeTransferReward");
    assert.equal(
      (await hatToken.balanceOf(hatVaults.address)).toString(),
      new web3.utils.BN(
        web3.utils.toWei(hatVaultsExpectedHatsBalance.toString())
      )
        .sub(tx.logs[0].args.amount)
        .toString()
    );
    assert.equal(
      web3.utils.fromWei(await stakingToken.balanceOf(staker)),
      "0.2"
    );
  });

  it("emergencyWithdraw after approve and check reward", async () => {
    await setup(accounts, 0, 8000, [6000, 2000, 500, 0, 1000, 500], 10000);
    var staker = accounts[1];
    var staker2 = accounts[3];
    await stakingToken.approve(hatVaults.address, web3.utils.toWei("2"), {
      from: staker,
    });
    await stakingToken.approve(hatVaults.address, web3.utils.toWei("1"), {
      from: staker2,
    });
    await stakingToken.mint(staker, web3.utils.toWei("2"));
    await stakingToken.mint(staker2, web3.utils.toWei("1"));

    //stake
    await hatVaults.deposit(0, web3.utils.toWei("1"), { from: staker });
    await hatVaults.deposit(0, web3.utils.toWei("1"), { from: staker2 });

    await utils.increaseTime(7 * 24 * 3600);
    await advanceToSafetyPeriod();
    let tx = await hatVaults.submitClaim(
      0,
      accounts[2],
      8000,
      "description hash",
      {
        from: accounts[1],
      }
    );
    let claimId = tx.logs[0].args._claimId;
    await hatVaults.approveClaim(claimId, 8000);
    await safeEmergencyWithdraw(0, staker);
    await hatVaults.deposit(0, web3.utils.toWei("1"), { from: staker });
    tx = await safeWithdraw(0, web3.utils.toWei("1"), staker2);
    assert.equal(tx.logs[0].event, "SafeTransferReward");
    tx = await safeWithdraw(0, web3.utils.toWei("1"), staker);
    assert.equal(tx.logs[0].event, "SafeTransferReward");
    assert.isFalse(tx.logs[0].args.amount.eq(0));
  }).timeout(40000);

  it("emergencyWithdraw after approve", async () => {
    await setup(
      accounts,
      (await web3.eth.getBlock("latest")).number,
      8000,
      [6000, 2000, 500, 0, 1000, 500],
      10000
    );
    currentBlockNumber = (await web3.eth.getBlock("latest")).number;
    var staker = accounts[1];
    var staker2 = accounts[3];
    await stakingToken.approve(hatVaults.address, web3.utils.toWei("2"), {
      from: staker,
    });
    await stakingToken.approve(hatVaults.address, web3.utils.toWei("1"), {
      from: staker2,
    });
    await stakingToken.mint(staker, web3.utils.toWei("2"));
    await stakingToken.mint(staker2, web3.utils.toWei("1"));

    //stake
    await hatVaults.deposit(0, web3.utils.toWei("1"), { from: staker });
    //exit
    assert.equal(await hatToken.balanceOf(staker), 0);
    assert.equal(
      await hatToken.balanceOf(hatVaults.address),
      web3.utils.toWei(hatVaultsExpectedHatsBalance.toString())
    );

    await utils.increaseTime(7 * 24 * 3600);
    await advanceToSafetyPeriod();
    let tx = await hatVaults.submitClaim(
      0,
      accounts[2],
      8000,
      "description hash",
      {
        from: accounts[1],
      }
    );
    let claimId = tx.logs[0].args._claimId;
    tx = await hatVaults.approveClaim(claimId, 8000);
    assert.equal(tx.logs[1].event, "ApproveClaim");
    tx = await safeEmergencyWithdraw(0, staker);

    assert.equal(tx.logs[0].args.amount.toString(), web3.utils.toWei("0.2"));
    await hatVaults.deposit(0, web3.utils.toWei("1"), { from: staker2 });
    assert.equal(await hatToken.balanceOf(staker2), 0);

    tx = await safeEmergencyWithdraw(0, staker2);
    assert.equal(tx.logs[0].args.amount.toString(), web3.utils.toWei("1"));

    await hatVaults.deposit(0, web3.utils.toWei("1"), { from: staker });
    tx = await safeWithdraw(0, web3.utils.toWei("1"), staker);
    assert.equal(tx.logs[0].event, "SafeTransferReward");
    assert.isFalse(tx.logs[0].args.amount.eq(0));
    assert.equal(
      (await hatToken.balanceOf(hatVaults.address)).toString(),
      new web3.utils.BN(
        web3.utils.toWei(hatVaultsExpectedHatsBalance.toString())
      )
        .sub(tx.logs[0].args.amount)
        .toString()
    );
  });

  it("enable farming  + 2xapprove+ exit", async () => {
    await setup(accounts);
    var staker = accounts[4];
    await stakingToken.approve(hatVaults.address, web3.utils.toWei("1"), {
      from: staker,
    });
    await stakingToken.mint(staker, web3.utils.toWei("1"));
    //start farming
    //stake
    await hatVaults.deposit(0, web3.utils.toWei("1"), { from: staker });
    await utils.increaseTime(7 * 24 * 3600);
    //exit
    assert.equal(await hatToken.balanceOf(staker), 0);
    await advanceToSafetyPeriod();
    let tx = await hatVaults.submitClaim(
      0,
      accounts[2],
      4000,
      "description hash",
      {
        from: accounts[1],
      }
    );
    let claimId = tx.logs[0].args._claimId;
    await hatVaults.approveClaim(claimId, 4000);
    await advanceToSafetyPeriod();
    tx = await hatVaults.submitClaim(0, accounts[2], 4000, "description hash", {
      from: accounts[1],
    });
    let claimId2 = tx.logs[0].args._claimId;
    assert.isTrue(claimId.toString() !== claimId2.toString());
    await hatVaults.approveClaim(claimId2, 4000);
    await advanceToNoneSaftyPeriod();

    let currentBlockNumber = (await web3.eth.getBlock("latest")).number;
    let lastRewardBlock = (await hatVaults.poolInfos(0)).lastRewardBlock;
    let rewardPerShare = new web3.utils.BN(
      (await hatVaults.poolInfos(0)).rewardPerShare
    );
    let onee12 = new web3.utils.BN("1000000000000");
    let stakeVaule = new web3.utils.BN(web3.utils.toWei("1"));

    let poolReward = await rewardController.getRewardForBlocksRange(
      lastRewardBlock,
      currentBlockNumber + 1 + safeWithdrawBlocksIncrement,
      100,
      100
    );
    rewardPerShare = rewardPerShare.add(poolReward.mul(onee12).div(stakeVaule));
    let expectedReward = stakeVaule.mul(rewardPerShare).div(onee12);
    await safeWithdraw(0, web3.utils.toWei("1"), staker);
    assert.equal(
      (await stakingToken.balanceOf(staker)).toString(),
      "360000000000000000"
    ); //(0.6)*(0.6)

    let balanceOfStakerHats = await hatToken.balanceOf(staker);
    assert.equal(balanceOfStakerHats.toString(), expectedReward);
  });

  it("deposit + withdraw after time end (bdp bug)", async () => {
    await setup(accounts, (await web3.eth.getBlock("latest")).number);
    var staker = accounts[1];
    let hatsAvailable = await hatToken.balanceOf(hatVaults.address);
    await stakingToken.approve(hatVaults.address, web3.utils.toWei("1"), {
      from: staker,
    });
    await stakingToken.mint(staker, web3.utils.toWei("1"));
    await hatVaults.deposit(0, web3.utils.toWei("1"), { from: staker });
    var timeToFinishRewardPlan =
      (await rewardController.epochLength()) *
      (await rewardController.MULTIPLIERS_LENGTH());
    await utils.increaseTime(timeToFinishRewardPlan);

    try {
      await hatVaults.massUpdatePools(0, 2);
      assert(false, "massUpdatePools not in range");
    } catch (ex) {
      assertVMException(ex, "InvalidPoolRange");
    }
    await hatVaults.massUpdatePools(0, 1);

    let expectedReward = await hatVaults.getPendingReward(0, staker);
    tx = await safeWithdraw(0, web3.utils.toWei("1"), staker);
    //staker gets stake back
    assert.equal(await stakingToken.balanceOf(staker), web3.utils.toWei("1"));
    //and gets all rewards
    assert.equal(
      (await hatToken.balanceOf(staker)).toString(),
      tx.logs[0].args.amount.toString()
    );
    assert.isTrue(
      parseInt(tx.logs[0].args.amount.toString()) >=
        parseInt(expectedReward.toString())
    );
    assert.equal(
      hatsAvailable.toString(),
      (await hatToken.balanceOf(hatVaults.address))
        .add(tx.logs[0].args.amount)
        .toString()
    );
  });

  it("approve + swapBurnSend", async () => {
    await setup(accounts, 0, 8000, [8000, 1000, 0, 250, 350, 400]);
    var staker = accounts[4];
    await stakingToken.approve(hatVaults.address, web3.utils.toWei("1"), {
      from: staker,
    });
    await stakingToken.mint(staker, web3.utils.toWei("1"));
    await hatVaults.deposit(0, web3.utils.toWei("1"), { from: staker });
    assert.equal(await hatToken.balanceOf(staker), 0);
    await utils.increaseTime(7 * 24 * 3600);
    let path = ethers.utils.solidityPack(
      ["address", "uint24", "address", "uint24", "address"],
      [stakingToken.address, 0, utils.NULL_ADDRESS, 0, hatToken.address]
    );
    let amountToSwapAndBurn = await hatVaults.swapAndBurns(0);
    let amountForHackersHatRewards = await hatVaults.hackersHatRewards(
      accounts[2],
      0
    );
    let amount = amountToSwapAndBurn
      .add(amountForHackersHatRewards)
      .add(await hatVaults.governanceHatRewards(0));
    let payload = ISwapRouter.encodeFunctionData("exactInput", [
      [path, hatVaults.address, 0, amount.toString(), 0],
    ]);

    try {
      await hatVaults.swapBurnSend(0, accounts[2], 0, router.address, payload);
      assert(false, "cannot swapBurnSend before approve");
    } catch (ex) {
      assertVMException(ex, "AmountToSwapIsZero");
    }
    await advanceToSafetyPeriod();
    let tx = await hatVaults.submitClaim(
      0,
      accounts[2],
      8000,
      "description hash",
      {
        from: accounts[1],
      }
    );
    let claimId = tx.logs[0].args._claimId;
    await hatVaults.approveClaim(claimId, 8000);
    await stakingToken.approveDisable(true);
    try {
      await hatVaults.swapBurnSend(0, accounts[2], 0, router.address, payload);
      assert(false, "approve disabled");
    } catch (ex) {
      assertVMException(ex, "TokenApproveFailed");
    }
    await stakingToken.approveDisable(false);
    await stakingToken.approveZeroDisable(true);
    try {
      await hatVaults.swapBurnSend(0, accounts[2], 0, router.address, payload);
      assert(false, "approve to 0 disabled");
    } catch (ex) {
      assertVMException(ex, "TokenApproveResetFailed");
    }
    await stakingToken.approveZeroDisable(false);
    amountToSwapAndBurn = await hatVaults.swapAndBurns(0);
    amountForHackersHatRewards = await hatVaults.hackersHatRewards(
      accounts[2],
      0
    );
    amount = amountToSwapAndBurn
      .add(amountForHackersHatRewards)
      .add(await hatVaults.governanceHatRewards(0));
    payload = ISwapRouter.encodeFunctionData("exactInput", [
      [path, hatVaults.address, 0, amount.toString(), 0],
    ]);
    tx = await hatVaults.swapBurnSend(
      0,
      accounts[2],
      0,
      router.address,
      payload
    );
    assert.equal(
      await stakingToken.allowance(hatVaults.address, await router.address),
      0
    );
    assert.equal(tx.logs[0].event, "SwapAndBurn");
    var expectedHatBurned = new web3.utils.BN(web3.utils.toWei("0.8"))
      .mul(new web3.utils.BN("250"))
      .div(new web3.utils.BN(10000));
    assert.equal(
      tx.logs[0].args._amountBurned.toString(),
      expectedHatBurned.toString()
    );
    assert.equal(tx.logs[2].event, "SwapAndSend");
    var vestingTokenLock = await HATTokenLock.at(tx.logs[2].args._tokenLock);
    assert.equal(
      await vestingTokenLock.owner(),
      "0x000000000000000000000000000000000000dEaD"
    );
    assert.equal(
      (await hatToken.balanceOf(vestingTokenLock.address)).toString(),
      tx.logs[2].args._amountReceived.toString()
    );
    var expectedHackerReward = new web3.utils.BN(web3.utils.toWei("0.8"))
      .mul(new web3.utils.BN(4))
      .div(new web3.utils.BN(100));
    assert.equal(
      tx.logs[2].args._amountReceived.toString(),
      expectedHackerReward.toString()
    );
    assert.equal(await vestingTokenLock.canDelegate(), true);
    await vestingTokenLock.delegate(accounts[4], { from: accounts[2] });
    try {
      await vestingTokenLock.cancelLock();
      assert(false, "cannot cancel lock");
    } catch (ex) {
      assertVMException(ex);
    }
    assert.equal(
      await hatToken.delegates(vestingTokenLock.address),
      accounts[4]
    );
    try {
      await hatVaults.swapBurnSend(0, accounts[2], 0, router.address, payload);
      assert(false, "cannot swapBurnSend twice");
    } catch (ex) {
      assertVMException(ex, "AmountToSwapIsZero");
    }
  });

  it("approve + swapBurnSend weth pool", async () => {
    await setup(
      accounts,
      0,
      8000,
      [8000, 1000, 0, 250, 350, 400],
      10,
      0,
      100,
      stakingToken.address
    );
    assert.equal(await router.WETH9(), stakingToken.address);
    var staker = accounts[4];
    await stakingToken.approve(hatVaults.address, web3.utils.toWei("1"), {
      from: staker,
    });
    await stakingToken.mint(staker, web3.utils.toWei("1"));
    await hatVaults.deposit(0, web3.utils.toWei("1"), { from: staker });
    assert.equal(await hatToken.balanceOf(staker), 0);
    await utils.increaseTime(7 * 24 * 3600);
    await advanceToSafetyPeriod();
    let tx = await hatVaults.submitClaim(
      0,
      accounts[2],
      8000,
      "description hash",
      {
        from: accounts[1],
      }
    );
    let claimId = tx.logs[0].args._claimId;
    await hatVaults.approveClaim(claimId, 8000);
    await stakingToken.approveDisable(true);

    await stakingToken.approveDisable(false);
    let path = ethers.utils.solidityPack(
      ["address", "uint24", "address"],
      [stakingToken.address, 0, hatToken.address]
    );
    let amountToSwapAndBurn = await hatVaults.swapAndBurns(0);
    let amountForHackersHatRewards = await hatVaults.hackersHatRewards(
      accounts[2],
      0
    );
    let amount = amountToSwapAndBurn
      .add(amountForHackersHatRewards)
      .add(await hatVaults.governanceHatRewards(0));
    let payload = ISwapRouter.encodeFunctionData("exactInput", [
      [path, hatVaults.address, 0, amount.toString(), 0],
    ]);
    tx = await hatVaults.swapBurnSend(
      0,
      accounts[2],
      0,
      router.address,
      payload
    );
    assert.equal(tx.logs[0].event, "SwapAndBurn");
    var expectedHatBurned = new web3.utils.BN(web3.utils.toWei("0.8"))
      .mul(new web3.utils.BN("250"))
      .div(new web3.utils.BN(10000));
    assert.equal(
      tx.logs[0].args._amountBurned.toString(),
      expectedHatBurned.toString()
    );
    assert.equal(tx.logs[2].event, "SwapAndSend");
    var vestingTokenLock = await HATTokenLock.at(tx.logs[2].args._tokenLock);
    assert.equal(
      (await hatToken.balanceOf(vestingTokenLock.address)).toString(),
      tx.logs[2].args._amountReceived.toString()
    );
    var expectedHackerReward = new web3.utils.BN(web3.utils.toWei("0.8"))
      .mul(new web3.utils.BN(4))
      .div(new web3.utils.BN(100));
    assert.equal(
      tx.logs[2].args._amountReceived.toString(),
      expectedHackerReward.toString()
    );
  });

  it("approve+ swapBurnSend with HAT Pool", async () => {
    await setup(accounts);
    var staker = accounts[4];
    await hatVaults.addPool(
      hatToken.address,
      accounts[1],
      8000,
      [6000, 2000, 500, 0, 1000, 500],
      "_descriptionHash",
      [86400, 10],
      false,
      true
    );
    await rewardController.setAllocPoint(
      (await hatVaults.getNumberOfPools()) - 1,
      100
    );
    await hatToken.approve(hatVaults.address, web3.utils.toWei("1"), {
      from: staker,
    });
    await utils.setMinter(hatToken, accounts[0], web3.utils.toWei("1"));
    await hatToken.mint(staker, web3.utils.toWei("1"));
    await hatVaults.committeeCheckIn(1, { from: accounts[1] });
    await hatVaults.deposit(1, web3.utils.toWei("1"), { from: staker });
    assert.equal(await hatToken.balanceOf(staker), 0);
    assert.equal(
      await hatToken.balanceOf(hatVaults.address),
      web3.utils.toWei((hatVaultsExpectedHatsBalance + 1).toString())
    );

    await utils.increaseTime(7 * 24 * 3600);
    let path = ethers.utils.solidityPack(
      ["address", "uint24", "address", "uint24", "address"],
      [stakingToken.address, 0, utils.NULL_ADDRESS, 0, hatToken.address]
    );
    let amountToSwapAndBurn = await hatVaults.swapAndBurns(0);
    let amountForHackersHatRewards = await hatVaults.hackersHatRewards(
      accounts[2],
      0
    );
    let amount = amountToSwapAndBurn
      .add(amountForHackersHatRewards)
      .add(await hatVaults.governanceHatRewards(0));
    let payload = ISwapRouter.encodeFunctionData("exactInput", [
      [path, hatVaults.address, 0, amount.toString(), 0],
    ]);
    try {
      await hatVaults.swapBurnSend(0, accounts[2], 0, router.address, payload);
      assert(false, "cannot swapBurnSend before approve");
    } catch (ex) {
      assertVMException(ex, "AmountToSwapIsZero");
    }
    await advanceToSafetyPeriod();
    let tx = await hatVaults.submitClaim(
      1,
      accounts[2],
      8000,
      "description hash",
      {
        from: accounts[1],
      }
    );
    let claimId = tx.logs[0].args._claimId;
    await hatVaults.approveClaim(claimId, 8000);
    assert.equal(await hatToken.balanceOf(accounts[0]), 0);
    amountToSwapAndBurn = await hatVaults.swapAndBurns(0);
    amountForHackersHatRewards = await hatVaults.hackersHatRewards(
      accounts[2],
      0
    );
    amount = amountToSwapAndBurn
      .add(amountForHackersHatRewards)
      .add(await hatVaults.governanceHatRewards(0));
    payload = ISwapRouter.encodeFunctionData("exactInput", [
      [path, hatVaults.address, 0, amount.toString(), 0],
    ]);
    tx = await hatVaults.swapBurnSend(
      1,
      accounts[2],
      0,
      router.address,
      payload
    );
    //gov gets 10% out of 80% of the vault value
    assert.equal(
      (await hatToken.balanceOf(accounts[0])).toString(),
      web3.utils.toWei("0.08")
    );
    assert.equal(tx.logs[0].event, "SwapAndBurn");
    var expectedHatBurned = 0; //default hat burned is 0
    assert.equal(tx.logs[0].args._amountBurned.toString(), expectedHatBurned);
    assert.equal(tx.logs[2].event, "SwapAndSend");
    var vestingTokenLock = await HATTokenLock.at(tx.logs[2].args._tokenLock);
    assert.equal(
      (await hatToken.balanceOf(vestingTokenLock.address)).toString(),
      tx.logs[2].args._amountReceived.toString()
    );
    var expectedHackerReward = new web3.utils.BN(web3.utils.toWei("1"))
      .mul(new web3.utils.BN(4))
      .div(new web3.utils.BN(100));
    assert.equal(
      tx.logs[2].args._amountReceived.toString(),
      expectedHackerReward.toString()
    );
    assert.equal(await vestingTokenLock.canDelegate(), true);
    await vestingTokenLock.delegate(accounts[4], { from: accounts[2] });
    assert.equal(
      await hatToken.delegates(vestingTokenLock.address),
      accounts[4]
    );
    try {
      await hatVaults.swapBurnSend(0, accounts[2], 0, router.address, payload);
      assert(false, "cannot swapBurnSend twice");
    } catch (ex) {
      assertVMException(ex, "AmountToSwapIsZero");
    }
  });

  it("set shares", async () => {
    await setup(accounts);
    try {
      await hatVaults.setShares(1, 0, 0, [], [], []);
      assert(false, "no pool exist");
    } catch (ex) {
      assertVMException(ex, "PoolDoesNotExist");
    }

    try {
      await hatVaults.setPoolInitialized(1);
      assert(false, "no pool exist");
    } catch (ex) {
      assertVMException(ex, "PoolDoesNotExist");
    }

    await hatVaults.setPoolInitialized(0);

    try {
      await hatVaults.setShares(0, 0, 0, [], [], []);
      assert(false, "pool already initialized");
    } catch (ex) {
      assertVMException(ex, "PoolMustNotBeInitialized");
    }

    await hatVaults.addPool(
      stakingToken.address,
      accounts[1],
      8000,
      [8000, 1000, 100, 150, 350, 400],
      "_descriptionHash",
      [86400, 10],
      false,
      false
    );
    await rewardController.setAllocPoint(
      (await hatVaults.getNumberOfPools()) - 1,
      100
    );

    try {
      await hatVaults.setShares(1, 100, 100, [accounts[0]], [1], [1, 1]);
      assert(false, "arrays lengths must match");
    } catch (ex) {
      assertVMException(ex, "SetSharesArraysMustHaveSameLength");
    }

    try {
      await hatVaults.setShares(1, 100, 100, [accounts[0]], [1, 1], [1]);
      assert(false, "arrays lengths must match");
    } catch (ex) {
      assertVMException(ex, "SetSharesArraysMustHaveSameLength");
    }

    try {
      await hatVaults.setShares(
        1,
        100,
        100,
        [accounts[0], accounts[1]],
        [1],
        [1]
      );
      assert(false, "arrays lengths must match");
    } catch (ex) {
      assertVMException(ex, "SetSharesArraysMustHaveSameLength");
    }

    await hatVaults.setShares(
      1,
      10,
      100,
      [accounts[0], accounts[1]],
      [1, 2],
      [1, 2]
    );
    assert.equal(
      (await hatVaults.poolInfos(1)).rewardPerShare.toString(),
      "10"
    );
    assert.equal((await hatVaults.poolInfos(1)).balance.toString(), "100");
    assert.equal((await hatVaults.poolInfos(1)).totalShares.toString(), "3");
    assert.equal(
      (await hatVaults.userInfo(1, accounts[0])).shares.toString(),
      "1"
    );
    assert.equal(
      (await hatVaults.userInfo(1, accounts[0])).rewardDebt.toString(),
      "1"
    );
    assert.equal(
      (await hatVaults.userInfo(1, accounts[1])).shares.toString(),
      "2"
    );
    assert.equal(
      (await hatVaults.userInfo(1, accounts[1])).rewardDebt.toString(),
      "2"
    );

    await hatVaults.addPool(
      stakingToken.address,
      accounts[1],
      8000,
      [8000, 1000, 100, 150, 350, 400],
      "_descriptionHash",
      [86400, 10],
      false,
      true
    );

    await rewardController.setAllocPoint(
      (await hatVaults.getNumberOfPools()) - 1,
      100
    );

    try {
      await hatVaults.setShares(2, 0, 0, [], [], []);
      assert(false, "pool already initialized");
    } catch (ex) {
      assertVMException(ex, "PoolMustNotBeInitialized");
    }
  });

  it("setPool", async () => {
    await setup(accounts);
    try {
      await hatVaults.setPool(1, true, false, "_descriptionHash");
      assert(false, "no pool exist");
    } catch (ex) {
      assertVMException(ex, "PoolDoesNotExist");
    }
    await hatVaults.setPool(0, true, false, "_descriptionHash");
    await rewardController.setAllocPoint(0, 200);

    var staker = accounts[4];
    await stakingToken.approve(hatVaults.address, web3.utils.toWei("1"), {
      from: staker,
    });
    await stakingToken.mint(staker, web3.utils.toWei("1"));
    await hatVaults.deposit(0, web3.utils.toWei("1"), { from: staker });
    assert.equal(await hatToken.balanceOf(staker), 0);
    await hatVaults.setPool(0, true, false, "_descriptionHash");
    await hatVaults.setPool(0, true, false, "_descriptionHash");
    await rewardController.setAllocPoint(0, 200);
    let expectedReward = await calculateExpectedReward(staker);
    assert.equal(await stakingToken.balanceOf(staker), 0);
    var tx = await hatVaults.claimReward(0, { from: staker });
    assert.equal(tx.logs[0].event, "ClaimReward");
    assert.equal(tx.logs[0].args._pid, 0);
    assert.equal(
      (await hatToken.balanceOf(staker)).toString(),
      expectedReward.toString()
    );
    assert.equal(await stakingToken.balanceOf(staker), 0);
    assert.equal(
      await stakingToken.balanceOf(hatVaults.address),
      web3.utils.toWei("1")
    );
  });

  it("swapAndBurn bounty check", async () => {
    await setup(accounts);
    var staker = accounts[4];
    var staker2 = accounts[3];
    await stakingToken.approve(hatVaults.address, web3.utils.toWei("1"), {
      from: staker,
    });
    await stakingToken.approve(hatVaults.address, web3.utils.toWei("1"), {
      from: staker2,
    });
    await stakingToken.mint(staker, web3.utils.toWei("1"));
    await stakingToken.mint(staker2, web3.utils.toWei("1"));

    await hatVaults.deposit(0, web3.utils.toWei("1"), { from: staker });

    assert.equal(await hatToken.balanceOf(staker), 0);
    await utils.increaseTime(7 * 24 * 3600);
    await advanceToSafetyPeriod();
    let tx = await hatVaults.submitClaim(
      0,
      accounts[2],
      8000,
      "description hash",
      {
        from: accounts[1],
      }
    );
    let claimId = tx.logs[0].args._claimId;
    await hatVaults.approveClaim(claimId, 8000);
    let path = ethers.utils.solidityPack(
      ["address", "uint24", "address", "uint24", "address"],
      [stakingToken.address, 0, utils.NULL_ADDRESS, 0, hatToken.address]
    );
    let amountToSwapAndBurn = await hatVaults.swapAndBurns(0);
    let amountForHackersHatRewards = await hatVaults.hackersHatRewards(
      accounts[2],
      0
    );
    let amount = amountToSwapAndBurn
      .add(amountForHackersHatRewards)
      .add(await hatVaults.governanceHatRewards(0));
    let payload = ISwapRouter.encodeFunctionData("exactInput", [
      [path, hatVaults.address, 0, amount.toString(), 0],
    ]);
    tx = await hatVaults.swapBurnSend(
      0,
      accounts[2],
      0,
      router.address,
      payload
    );
    assert.equal(tx.logs[0].event, "SwapAndBurn");
    assert.equal(
      tx.logs[0].args._amountSwapped.toString(),
      new web3.utils.BN(web3.utils.toWei("0.8"))
        .mul(
          new web3.utils.BN(
            (await hatVaults.bountyInfos(0)).bountySplit.swapAndBurn
          )
            .add(
              new web3.utils.BN(
                (await hatVaults.bountyInfos(0)).bountySplit.hackerHatVested
              )
            )
            .add(
              new web3.utils.BN(
                (await hatVaults.bountyInfos(0)).bountySplit.governanceHat
              )
            )
        )
        .div(new web3.utils.BN("10000"))
        .toString()
    );
    assert.equal(
      tx.logs[0].args._amountBurned.toString(),
      new web3.utils.BN(web3.utils.toWei("0.8"))
        .mul(
          new web3.utils.BN(
            (await hatVaults.bountyInfos(0)).bountySplit.swapAndBurn
          )
        )
        .div(new web3.utils.BN("10000"))
        .toString()
    );

    assert.equal(
      tx.logs[2].args._amountReceived.toString(),
      new web3.utils.BN(web3.utils.toWei("0.8"))
        .mul(
          new web3.utils.BN(
            (await hatVaults.bountyInfos(0)).bountySplit.hackerHatVested
          )
        )
        .div(new web3.utils.BN("10000"))
        .toString()
    );
    let afterBountyBalance = (
      await hatToken.balanceOf(tx.logs[2].args._tokenLock)
    ).toString();
    assert.equal(
      tx.logs[2].args._amountReceived.toString(),
      afterBountyBalance
    );
  });

  it("swapBurnSend", async () => {
    await setup(accounts);
    var staker = accounts[4];
    var staker2 = accounts[3];

    await stakingToken.approve(hatVaults.address, web3.utils.toWei("1"), {
      from: staker,
    });
    await stakingToken.approve(hatVaults.address, web3.utils.toWei("1"), {
      from: staker2,
    });
    await stakingToken.mint(staker, web3.utils.toWei("1"));
    await stakingToken.mint(staker2, web3.utils.toWei("1"));

    await hatVaults.deposit(0, web3.utils.toWei("1"), { from: staker });

    assert.equal(await hatToken.balanceOf(staker), 0);
    await utils.increaseTime(7 * 24 * 3600);
    await advanceToSafetyPeriod();
    let tx = await hatVaults.submitClaim(
      0,
      accounts[2],
      8000,
      "description hash",
      {
        from: accounts[1],
      }
    );
    let claimId = tx.logs[0].args._claimId;
    await hatVaults.approveClaim(claimId, 8000);

    let path = ethers.utils.solidityPack(
      ["address", "uint24", "address", "uint24", "address"],
      [stakingToken.address, 0, utils.NULL_ADDRESS, 0, hatToken.address]
    );
    let amountToSwapAndBurn = await hatVaults.swapAndBurns(0);
    let amountForHackersHatRewards = await hatVaults.hackersHatRewards(
      accounts[1],
      0
    );
    let amount = amountToSwapAndBurn
      .add(amountForHackersHatRewards)
      .add(await hatVaults.governanceHatRewards(0));
    let payload = ISwapRouter.encodeFunctionData("exactInput", [
      [path, hatVaults.address, 0, amount.toString(), 0],
    ]);

    try {
      await hatVaults.swapBurnSend(0, accounts[1], 0, router.address, payload, {
        from: accounts[3],
      });
      assert(false, "only gov");
    } catch (ex) {
      assertVMException(ex, "Ownable: caller is not the owner");
    }

    try {
      await hatVaults.swapBurnSend(0, accounts[1], 0, accounts[1], payload, {
        from: accounts[0],
      });
      assert(false, "can only use whitelisted routers");
    } catch (ex) {
      assertVMException(ex, "RoutingContractNotWhitelisted");
    }

    try {
      await hatVaults.setRouterWhitelistStatus(router.address, false, {
        from: accounts[3],
      });
      assert(false, "only gov");
    } catch (ex) {
      assertVMException(ex, "Ownable: caller is not the owner");
    }

    tx = await hatVaults.setRouterWhitelistStatus(router.address, false, {
      from: accounts[0],
    });

    assert.equal(tx.logs[0].event, "RouterWhitelistStatusChanged");
    assert.equal(tx.logs[0].args._router, router.address);
    assert.equal(tx.logs[0].args._status, false);

    try {
      await hatVaults.swapBurnSend(0, accounts[1], 0, router.address, payload, {
        from: accounts[0],
      });
      assert(false, "can only use whitelisted routers");
    } catch (ex) {
      assertVMException(ex, "RoutingContractNotWhitelisted");
    }

    tx = await hatVaults.setRouterWhitelistStatus(router.address, true, {
      from: accounts[0],
    });

    assert.equal(tx.logs[0].event, "RouterWhitelistStatusChanged");
    assert.equal(tx.logs[0].args._router, router.address);
    assert.equal(tx.logs[0].args._status, true);

    tx = await hatVaults.swapBurnSend(
      0,
      accounts[1],
      0,
      router.address,
      payload,
      {
        from: accounts[0],
      }
    );
    assert.equal(tx.logs[0].event, "SwapAndBurn");
    assert.equal(
      tx.logs[0].args._amountSwapped.toString(),
      new web3.utils.BN(web3.utils.toWei("0.8"))
        .mul(
          new web3.utils.BN(
            (await hatVaults.bountyInfos(0)).bountySplit.swapAndBurn
          ).add(
            new web3.utils.BN(
              (await hatVaults.bountyInfos(0)).bountySplit.governanceHat
            )
          )
        )
        .div(new web3.utils.BN("10000"))
        .toString()
    );
    assert.equal(
      tx.logs[0].args._amountBurned.toString(),
      new web3.utils.BN(web3.utils.toWei("1"))
        .mul(
          new web3.utils.BN(
            (await hatVaults.bountyInfos(0)).bountySplit.swapAndBurn
          )
        )
        .div(new web3.utils.BN("10000"))
        .toString()
    );
    assert.equal(tx.logs[1].event, "SwapAndSend");
    assert.equal(tx.logs[1].args._amountReceived.toString(), "0");
    // Not real beneficiary should not get tokens
    let afterBountyBalance = (
      await hatToken.balanceOf(tx.logs[1].args._tokenLock)
    ).toString();
    assert.equal(
      tx.logs[1].args._tokenLock,
      "0x0000000000000000000000000000000000000000"
    );

    amountToSwapAndBurn = await hatVaults.swapAndBurns(0);
    amountForHackersHatRewards = await hatVaults.hackersHatRewards(
      accounts[2],
      0
    );
    amount = amountToSwapAndBurn
      .add(amountForHackersHatRewards)
      .add(await hatVaults.governanceHatRewards(0));
    payload = ISwapRouter.encodeFunctionData("exactInput", [
      [path, hatVaults.address, 0, amount.toString(), 0],
    ]);

    tx = await hatVaults.swapBurnSend(
      0,
      accounts[2],
      0,
      router.address,
      payload,
      {
        from: accounts[0],
      }
    );

    assert.equal(tx.logs[0].event, "SwapAndBurn");
    assert.equal(tx.logs[0].args._amountBurned.toString(), "0");
    assert.equal(
      tx.logs[2].args._amountReceived.toString(),
      new web3.utils.BN(web3.utils.toWei("0.8"))
        .mul(
          new web3.utils.BN(
            (await hatVaults.bountyInfos(0)).bountySplit.hackerHatVested
          )
        )
        .div(new web3.utils.BN("10000"))
        .toString()
    );
    afterBountyBalance = (
      await hatToken.balanceOf(tx.logs[2].args._tokenLock)
    ).toString();
    assert.equal(
      tx.logs[2].args._amountReceived.toString(),
      afterBountyBalance
    );

    try {
      tx = await hatVaults.swapBurnSend(
        0,
        accounts[1],
        0,
        router.address,
        payload,
        {
          from: accounts[0],
        }
      );
      assert(false, "can claim only once, nothing to redeem or burn");
    } catch (ex) {
      assertVMException(ex, "AmountToSwapIsZero");
    }

    try {
      tx = await hatVaults.swapBurnSend(
        0,
        accounts[2],
        0,
        router.address,
        payload,
        {
          from: accounts[0],
        }
      );
      assert(false, "can claim only once, nothing to redeem or burn");
    } catch (ex) {
      assertVMException(ex, "AmountToSwapIsZero");
    }
  });

  it("swapBurnSend 2 pools with same token", async () => {
    await setup(accounts);

    await hatVaults.addPool(
      stakingToken.address,
      accounts[1],
      8000,
      [8000, 1000, 100, 150, 350, 400],
      "_descriptionHash",
      [86400, 10],
      false,
      true
    );

    await rewardController.setAllocPoint(
      (await hatVaults.getNumberOfPools()) - 1,
      100
    );
    await hatVaults.committeeCheckIn(1, { from: accounts[1] });

    var staker = accounts[4];
    var staker2 = accounts[3];

    await stakingToken.approve(hatVaults.address, web3.utils.toWei("2"), {
      from: staker,
    });
    await stakingToken.approve(hatVaults.address, web3.utils.toWei("2"), {
      from: staker2,
    });
    await stakingToken.mint(staker, web3.utils.toWei("2"));
    await stakingToken.mint(staker2, web3.utils.toWei("2"));

    await hatVaults.deposit(0, web3.utils.toWei("1"), { from: staker });
    await hatVaults.deposit(1, web3.utils.toWei("1"), { from: staker });

    assert.equal(await hatToken.balanceOf(staker), 0);
    await utils.increaseTime(7 * 24 * 3600);
    await advanceToSafetyPeriod();
    let tx = await hatVaults.submitClaim(
      0,
      accounts[2],
      8000,
      "description hash",
      {
        from: accounts[1],
      }
    );
    let claimId = tx.logs[0].args._claimId;
    tx = await hatVaults.submitClaim(1, accounts[2], 8000, "description hash", {
      from: accounts[1],
    });
    let claimId2 = tx.logs[0].args._claimId;
    assert.isTrue(claimId.toString() !== claimId2.toString());
    await hatVaults.approveClaim(claimId, 8000);
    await hatVaults.approveClaim(claimId2, 8000);

    for (i = 0; i < 2; i++) {
      let path = ethers.utils.solidityPack(
        ["address", "uint24", "address", "uint24", "address"],
        [stakingToken.address, 0, utils.NULL_ADDRESS, 0, hatToken.address]
      );
      let amountToSwapAndBurn = await hatVaults.swapAndBurns(i);
      let amountForHackersHatRewards = await hatVaults.hackersHatRewards(
        accounts[1],
        i
      );
      let amount = amountToSwapAndBurn
        .add(amountForHackersHatRewards)
        .add(await hatVaults.governanceHatRewards(i));
      let payload = ISwapRouter.encodeFunctionData("exactInput", [
        [path, hatVaults.address, 0, amount.toString(), 0],
      ]);
      tx = await hatVaults.swapBurnSend(
        i,
        accounts[1],
        0,
        router.address,
        payload,
        {
          from: accounts[0],
        }
      );
      assert.equal(tx.logs[0].event, "SwapAndBurn");
      assert.equal(
        tx.logs[0].args._amountSwapped.toString(),
        new web3.utils.BN(web3.utils.toWei("0.8"))
          .mul(
            new web3.utils.BN(
              (await hatVaults.bountyInfos(i)).bountySplit.swapAndBurn
            ).add(
              new web3.utils.BN(
                (await hatVaults.bountyInfos(i)).bountySplit.governanceHat
              )
            )
          )
          .div(new web3.utils.BN("10000"))
          .toString()
      );
      assert.equal(
        tx.logs[0].args._amountBurned.toString(),
        new web3.utils.BN(web3.utils.toWei("0.8"))
          .mul(
            new web3.utils.BN(
              (await hatVaults.bountyInfos(i)).bountySplit.swapAndBurn
            )
          )
          .div(new web3.utils.BN("10000"))
          .toString()
      );
      assert.equal(tx.logs[1].event, "SwapAndSend");
      assert.equal(tx.logs[1].args._amountReceived.toString(), "0");
      // Not real beneficiary should not get tokens
      let afterBountyBalance = (
        await hatToken.balanceOf(tx.logs[1].args._tokenLock)
      ).toString();
      assert.equal(
        tx.logs[1].args._tokenLock,
        "0x0000000000000000000000000000000000000000"
      );
      assert.equal(
        tx.logs[1].args._amountReceived.toString(),
        afterBountyBalance
      );
    }

    for (i = 0; i < 2; i++) {
      let path = ethers.utils.solidityPack(
        ["address", "uint24", "address", "uint24", "address"],
        [stakingToken.address, 0, utils.NULL_ADDRESS, 0, hatToken.address]
      );
      let amountToSwapAndBurn = await hatVaults.swapAndBurns(i);
      let amountForHackersHatRewards = await hatVaults.hackersHatRewards(
        accounts[2],
        i
      );
      let amount = amountToSwapAndBurn
        .add(amountForHackersHatRewards)
        .add(await hatVaults.governanceHatRewards(i));
      let payload = ISwapRouter.encodeFunctionData("exactInput", [
        [path, hatVaults.address, 0, amount.toString(), 0],
      ]);
      tx = await hatVaults.swapBurnSend(
        i,
        accounts[2],
        0,
        router.address,
        payload,
        {
          from: accounts[0],
        }
      );

      assert.equal(tx.logs[0].event, "SwapAndBurn");
      assert.equal(tx.logs[0].args._amountBurned.toString(), "0");
      assert.equal(
        tx.logs[2].args._amountReceived.toString(),
        new web3.utils.BN(web3.utils.toWei("0.8"))
          .mul(
            new web3.utils.BN(
              (await hatVaults.bountyInfos(i)).bountySplit.hackerHatVested
            )
          )
          .div(new web3.utils.BN("10000"))
          .toString()
      );
      afterBountyBalance = (
        await hatToken.balanceOf(tx.logs[2].args._tokenLock)
      ).toString();
      assert.equal(
        tx.logs[2].args._amountReceived.toString(),
        afterBountyBalance
      );
    }
  });

  it("swapBurnSend return below than minimum should revert", async () => {
    await setup(
      accounts,
      (await web3.eth.getBlock("latest")).number,
      9000,
      [8000, 1000, 100, 100, 100, 700],
      2
    );

    var staker = accounts[4];
    var staker2 = accounts[3];

    await stakingToken.approve(hatVaults.address, web3.utils.toWei("1"), {
      from: staker,
    });
    await stakingToken.approve(hatVaults.address, web3.utils.toWei("1"), {
      from: staker2,
    });
    await stakingToken.mint(staker, web3.utils.toWei("1"));
    await stakingToken.mint(staker2, web3.utils.toWei("1"));

    await hatVaults.deposit(0, web3.utils.toWei("1"), { from: staker });

    assert.equal(await hatToken.balanceOf(staker), 0);
    await utils.increaseTime(7 * 24 * 3600);
    await advanceToSafetyPeriod();
    let tx = await hatVaults.submitClaim(
      0,
      accounts[2],
      8000,
      "description hash",
      {
        from: accounts[1],
      }
    );
    let claimId = tx.logs[0].args._claimId;
    await hatVaults.approveClaim(claimId, 8000);
    let path = ethers.utils.solidityPack(
      ["address", "uint24", "address", "uint24", "address"],
      [stakingToken.address, 0, utils.NULL_ADDRESS, 0, hatToken.address]
    );
    let amountToSwapAndBurn = await hatVaults.swapAndBurns(0);
    let amountForHackersHatRewards = await hatVaults.hackersHatRewards(
      accounts[1],
      0
    );
    let amount = amountToSwapAndBurn
      .add(amountForHackersHatRewards)
      .add(await hatVaults.governanceHatRewards(0));
    let payload = ISwapRouter.encodeFunctionData("exactInput", [
      [path, hatVaults.address, 0, amount.toString(), 0],
    ]);
    try {
      await hatVaults.swapBurnSend(
        0,
        accounts[1],
        web3.utils.toWei("1"),
        router.address,
        payload,
        { from: accounts[0] }
      );
      assert(false, "router return less than minimum");
    } catch (ex) {
      assertVMException(ex, "AmountSwappedLessThenMinimum");
    }
  });

  it("swapBurnSend with bad call should revert", async () => {
    await setup(accounts, (await web3.eth.getBlock("latest")).number, 9000, [
      8000,
      1000,
      100,
      100,
      100,
      700,
    ]);

    var staker = accounts[4];
    var staker2 = accounts[3];

    await stakingToken.approve(hatVaults.address, web3.utils.toWei("1"), {
      from: staker,
    });
    await stakingToken.approve(hatVaults.address, web3.utils.toWei("1"), {
      from: staker2,
    });
    await stakingToken.mint(staker, web3.utils.toWei("1"));
    await stakingToken.mint(staker2, web3.utils.toWei("1"));

    await hatVaults.deposit(0, web3.utils.toWei("1"), { from: staker });

    assert.equal(await hatToken.balanceOf(staker), 0);
    await utils.increaseTime(7 * 24 * 3600);
    await advanceToSafetyPeriod();
    let tx = await hatVaults.submitClaim(
      0,
      accounts[2],
      8000,
      "description hash",
      {
        from: accounts[1],
      }
    );
    let claimId = tx.logs[0].args._claimId;
    await hatVaults.approveClaim(claimId, 8000);
    let payload = "0x00000000000000000000000000000000000001";
    try {
      await hatVaults.swapBurnSend(
        0,
        accounts[1],
        web3.utils.toWei("1"),
        router.address,
        payload,
        { from: accounts[0] }
      );
      assert(false, "swap should not be successful");
    } catch (ex) {
      assertVMException(ex, "SwapFailed");
    }
  });

  it("log claim", async () => {
    await setup(accounts);
    let someHash = "0x00000000000000000000000000000000000001";
    let fee = web3.utils.toWei("1");
    var tx = await hatVaults.logClaim(someHash, { from: accounts[3] });
    assert.equal(tx.logs[0].event, "LogClaim");
    assert.equal(tx.logs[0].args._descriptionHash, someHash);
    assert.equal(tx.logs[0].args._claimer, accounts[3]);

    tx = await hatVaults.setClaimFee(fee);
    assert.equal(tx.logs[0].event, "SetClaimFee");
    assert.equal(tx.logs[0].args._fee, fee);
    var govBalanceBefore = new web3.utils.BN(
      await web3.eth.getBalance(accounts[0])
    );
    try {
      await hatVaults.logClaim(someHash, {
        from: accounts[3],
        value: web3.utils.toWei("0.9"),
      });
      assert(false, "fee is not enough");
    } catch (ex) {
      assertVMException(ex, "NotEnoughFeePaid");
    }
    tx = await hatVaults.logClaim(someHash, {
      from: accounts[3],
      value: web3.utils.toWei("1"),
    });
    var govBalanceAfter = new web3.utils.BN(
      await web3.eth.getBalance(accounts[0])
    );
    assert.equal(govBalanceAfter.sub(govBalanceBefore), fee);
    assert.equal(tx.logs[0].event, "LogClaim");
    assert.equal(tx.logs[0].args._descriptionHash, someHash);
    assert.equal(tx.logs[0].args._claimer, accounts[3]);
  });

  it("vesting", async () => {
    await setup(accounts);
    var staker = accounts[4];
    var staker2 = accounts[3];
    await stakingToken.approve(hatVaults.address, web3.utils.toWei("1"), {
      from: staker,
    });
    await stakingToken.approve(hatVaults.address, web3.utils.toWei("1"), {
      from: staker2,
    });
    await stakingToken.mint(staker, web3.utils.toWei("1"));
    await stakingToken.mint(staker2, web3.utils.toWei("1"));

    //stake
    await hatVaults.deposit(0, web3.utils.toWei("1"), { from: staker });
    assert.equal(await hatToken.balanceOf(staker), 0);
    await utils.increaseTime(7 * 24 * 3600);
    await advanceToSafetyPeriod();
    let tx = await hatVaults.submitClaim(
      0,
      accounts[2],
      8000,
      "description hash",
      {
        from: accounts[1],
      }
    );
    let claimId = tx.logs[0].args._claimId;
    tx = await hatVaults.approveClaim(claimId, 8000);
    assert.equal(tx.logs[1].event, "ApproveClaim");
    var vestingTokenLock = await HATTokenLock.at(tx.logs[1].args._tokenLock);
    assert.equal(await vestingTokenLock.beneficiary(), accounts[2]);
    var depositValutBNAfterClaim = new web3.utils.BN(web3.utils.toWei("0.8"));
    var expectedHackerBalance = depositValutBNAfterClaim
      .mul(new web3.utils.BN(6000))
      .div(new web3.utils.BN(10000));
    assert.isTrue(
      (await stakingToken.balanceOf(vestingTokenLock.address)).eq(
        expectedHackerBalance
      )
    );
    assert.isTrue(
      new web3.utils.BN(tx.logs[1].args._claimBounty.hackerVested).eq(
        expectedHackerBalance
      )
    );
    assert.isTrue(
      expectedHackerBalance.eq(await vestingTokenLock.managedAmount())
    );
    assert.equal(await vestingTokenLock.revocable(), 2); //Disable
    assert.equal(await vestingTokenLock.canDelegate(), false);

    try {
      await vestingTokenLock.delegate(accounts[4]);
      assert(false, "cannot delegate");
    } catch (ex) {
      assertVMException(ex);
    }

    try {
      await vestingTokenLock.revoke();
      assert(false, "cannot revoke");
    } catch (ex) {
      assertVMException(ex);
    }
    try {
      await vestingTokenLock.withdrawSurplus(1);
      assert(false, "no surplus");
    } catch (ex) {
      assertVMException(ex);
    }
    try {
      await vestingTokenLock.release();
      assert(false, "only beneficiary can release");
    } catch (ex) {
      assertVMException(ex);
    }

    try {
      await vestingTokenLock.release({ from: accounts[2] });
      assert(false, "cannot release before first period");
    } catch (ex) {
      assertVMException(ex);
    }
    await utils.increaseTime(8640);
    await vestingTokenLock.release({ from: accounts[2] });
    //hacker get also rewards via none vesting
    var hackerPriviosBalance = new web3.utils.BN("160000000000000000");
    assert.isTrue(
      (await stakingToken.balanceOf(accounts[2]))
        .sub(hackerPriviosBalance)
        .eq(expectedHackerBalance.div(new web3.utils.BN(10)))
    );

    await utils.increaseTime(8640 * 9);
    await vestingTokenLock.release({ from: accounts[2] });
    assert.isTrue(
      (await stakingToken.balanceOf(accounts[2]))
        .sub(hackerPriviosBalance)
        .eq(expectedHackerBalance)
    );
    try {
      await vestingTokenLock.withdrawSurplus(1, { from: accounts[2] });
      assert(false, "no Surplus");
    } catch (ex) {
      assertVMException(ex);
    }
    await stakingToken.mint(vestingTokenLock.address, 10);
    //await stakingToken.transfer(vestingTokenLock.address,10);
    tx = await vestingTokenLock.withdrawSurplus(1, { from: accounts[2] });
    assert.equal(tx.logs[0].event, "TokensWithdrawn");
    assert.equal(tx.logs[0].args.amount, 1);
  });

  it("no vesting", async () => {
    await setup(accounts, 0, 8000, [0, 10000, 0, 0, 0, 0]);

    var staker = accounts[4];
    await stakingToken.approve(hatVaults.address, web3.utils.toWei("1"), {
      from: staker,
    });
    await stakingToken.mint(staker, web3.utils.toWei("1"));

    //stake
    await hatVaults.deposit(0, web3.utils.toWei("1"), { from: staker });
    await utils.increaseTime(7 * 24 * 3600);
    await advanceToSafetyPeriod();
    let tx = await hatVaults.submitClaim(
      0,
      accounts[2],
      8000,
      "description hash",
      {
        from: accounts[1],
      }
    );
    let claimId = tx.logs[0].args._claimId;
    tx = await hatVaults.approveClaim(claimId, 8000);
    assert.equal(tx.logs[0].event, "ApproveClaim");
    assert.equal(tx.logs[0].args._tokenLock, utils.NULL_ADDRESS);
    assert.equal(
      await stakingToken.balanceOf(hatVaults.address),
      web3.utils.toWei("0.2")
    );
    assert.equal(
      await stakingToken.balanceOf(accounts[2]),
      web3.utils.toWei("0.8")
    );
  });

  it("set vesting params", async () => {
    await setup(accounts);
    assert.equal((await hatVaults.bountyInfos(0)).vestingDuration, 86400);
    assert.equal((await hatVaults.bountyInfos(0)).vestingPeriods, 10);

    try {
      await hatVaults.setVestingParams(0, 21000, 7, { from: accounts[2] });
      assert(false, "only gov can set vesting params");
    } catch (ex) {
      assertVMException(ex, "Ownable: caller is not the owner");
    }
    try {
      await hatVaults.setVestingParams(0, 21000, 0);
      assert(false, "period should not be zero");
    } catch (ex) {
      assertVMException(ex, "VestingPeriodsCannotBeZero");
    }
    try {
      await hatVaults.setVestingParams(0, 120 * 24 * 3600, 7);
      assert(false, "duration should be less than 120 days");
    } catch (ex) {
      assertVMException(ex, "VestingDurationTooLong");
    }
    try {
      await hatVaults.setVestingParams(0, 6, 7);
      assert(false, "duration should be greater than or equal to period");
    } catch (ex) {
      assertVMException(ex, "VestingDurationSmallerThanPeriods");
    }
    var tx = await hatVaults.setVestingParams(0, 21000, 7);
    assert.equal(tx.logs[0].event, "SetVestingParams");
    assert.equal(tx.logs[0].args._duration, 21000);
    assert.equal(tx.logs[0].args._periods, 7);

    assert.equal((await hatVaults.bountyInfos(0)).vestingDuration, 21000);
    assert.equal((await hatVaults.bountyInfos(0)).vestingPeriods, 7);
  });

  it("set hat vesting params", async () => {
    await setup(accounts);
    assert.equal(
      (await hatVaults.generalParameters()).hatVestingDuration,
      90 * 3600 * 24
    );
    assert.equal((await hatVaults.generalParameters()).hatVestingPeriods, 90);

    try {
      await hatVaults.setHatVestingParams(21000, 7, { from: accounts[2] });
      assert(false, "only gov can set vesting params");
    } catch (ex) {
      assertVMException(ex, "Ownable: caller is not the owner");
    }
    try {
      await hatVaults.setHatVestingParams(21000, 0);
      assert(false, "period should not be zero");
    } catch (ex) {
      assertVMException(ex, "VestingPeriodsCannotBeZero");
    }
    try {
      await hatVaults.setHatVestingParams(180 * 24 * 3600, 7);
      assert(false, "duration should be less than 180 days");
    } catch (ex) {
      assertVMException(ex, "VestingDurationTooLong");
    }
    try {
      await hatVaults.setHatVestingParams(6, 7);
      assert(false, "duration should be greater than or equal to period");
    } catch (ex) {
      assertVMException(ex, "VestingDurationSmallerThanPeriods");
    }
    var tx = await hatVaults.setHatVestingParams(21000, 7);
    assert.equal(tx.logs[0].event, "SetHatVestingParams");
    assert.equal(tx.logs[0].args._duration, 21000);
    assert.equal(tx.logs[0].args._periods, 7);

    assert.equal(
      (await hatVaults.generalParameters()).hatVestingDuration,
      21000
    );
    assert.equal((await hatVaults.generalParameters()).hatVestingPeriods, 7);
  });

  it("unSafeWithdraw", async () => {
    await setup(accounts);
    var staker = accounts[1];

    await stakingToken.approve(hatVaults.address, web3.utils.toWei("1"), {
      from: staker,
    });
    await stakingToken.mint(staker, web3.utils.toWei("1"));

    //stake
    await hatVaults.deposit(0, web3.utils.toWei("1"), { from: staker });
    try {
      await unSafeWithdraw(0, web3.utils.toWei("1"), staker);
      assert(false, "cannot withdraw on safety period");
    } catch (ex) {
      assertVMException(ex, "InvalidWithdrawRequest");
    }
  });

  it("setPool x2", async () => {
    var poolManagerMock = await PoolsManagerMock.new();
    //  await setup(accounts, REAL_REWARD_PER_BLOCK, 0, [], [0,0, 0, 0,0, 0],10000);
    await setup(accounts, (await web3.eth.getBlock("latest")).number);
    var staker = accounts[1];
    await stakingToken.approve(hatVaults.address, web3.utils.toWei("2"), {
      from: staker,
    });
    await stakingToken.mint(staker, web3.utils.toWei("2"));
    await hatVaults.deposit(0, web3.utils.toWei("1"), { from: staker });
    let stakingToken2 = await ERC20Mock.new("Staking", "STK");
    await hatVaults.addPool(
      stakingToken2.address,
      accounts[1],
      8000,
      [6000, 2000, 500, 0, 1000, 500],
      "_descriptionHash",
      [86400, 10],
      false,
      true
    );

    await rewardController.setAllocPoint(
      (await hatVaults.getNumberOfPools()) - 1,
      100
    );
    await hatVaults.setCommittee(1, accounts[0], { from: accounts[1] });
    await stakingToken2.approve(hatVaults.address, web3.utils.toWei("2"), {
      from: staker,
    });
    await stakingToken2.mint(staker, web3.utils.toWei("2"));
    await hatVaults.committeeCheckIn(1, { from: accounts[0] });
    await hatVaults.deposit(1, web3.utils.toWei("1"), { from: staker });
    await hatVaults.setPool(0, true, false, "123");
    await rewardController.setAllocPoint(0, 200);
    // Update twice in one block should be same as once
    await poolManagerMock.updatePoolsTwice(hatVaults.address, 0, 1);
    await hatVaults.setPool(1, true, false, "123");
    await rewardController.setAllocPoint(1, 200);
    await hatVaults.massUpdatePools(0, 2);
    assert.equal(
      Math.round(
        web3.utils.fromWei(await hatToken.balanceOf(hatVaults.address))
      ),
      hatVaultsExpectedHatsBalance
    );
    try {
      await hatVaults.massUpdatePools(2, 1);
      assert(false, "invalid mass update pools range");
    } catch (ex) {
      assertVMException(ex, "InvalidPoolRange");
    }
  });

  it("addPool with zero alloc point", async () => {
    await setup(accounts, (await web3.eth.getBlock("latest")).number);
    var staker = accounts[1];
    let stakingToken2 = await ERC20Mock.new("Staking", "STK");
    await hatVaults.addPool(
      stakingToken2.address,
      accounts[0],
      8000,
      [6000, 2000, 500, 0, 1000, 500],
      "_descriptionHash",
      [86400, 10],
      false,
      true
    );
    await hatVaults.setPool(1, true, false, "123");
    await rewardController.setAllocPoint(1, 200);
    await hatVaults.setPool(1, true, false, "123");
    await rewardController.setAllocPoint(1, 0);
    await stakingToken2.approve(hatVaults.address, web3.utils.toWei("2"), {
      from: staker,
    });
    await stakingToken2.mint(staker, web3.utils.toWei("2"));
    await hatVaults.committeeCheckIn(1, { from: accounts[0] });
    await hatVaults.deposit(1, web3.utils.toWei("1"), { from: staker });
    assert.equal(
      Math.round(
        web3.utils.fromWei(await hatToken.balanceOf(hatVaults.address))
      ),
      hatVaultsExpectedHatsBalance
    );
    await hatVaults.updatePool(1);
    assert.equal(
      Math.round(
        web3.utils.fromWei(await hatToken.balanceOf(hatVaults.address))
      ),
      hatVaultsExpectedHatsBalance
    );
  });

  it("setPool x2 v2", async () => {
    await setup(
      accounts,
      (await web3.eth.getBlock("latest")).number,
      8000,
      [6000, 2000, 500, 0, 1000, 500],
      10000
    );

    var staker = accounts[1];
    await stakingToken.approve(hatVaults.address, web3.utils.toWei("2"), {
      from: staker,
    });
    await stakingToken.mint(staker, web3.utils.toWei("2"));
    let stakingToken2 = await ERC20Mock.new("Staking", "STK");
    try {
      await hatVaults.addPool(
        stakingToken2.address,
        utils.NULL_ADDRESS,
        8000,
        [6000, 2000, 500, 0, 1000, 500],
        "_descriptionHash",
        [86400, 10],
        false,
        true
      );
      assert(false, "committee cannot be zero");
    } catch (ex) {
      assertVMException(ex, "CommitteeIsZero");
    }

    try {
      await hatVaults.addPool(
        utils.NULL_ADDRESS,
        accounts[1],
        8000,
        [6000, 2000, 500, 0, 1000, 500],
        "_descriptionHash",
        [86400, 10],
        false,
        true
      );
      assert(false, "lp token cannot be zero");
    } catch (ex) {
      assertVMException(ex, "LPTokenIsZero");
    }

    try {
      await hatVaults.addPool(
        stakingToken2.address,
        accounts[1],
        8000,
        [6000, 2000, 500, 0, 1000, 500],
        "_descriptionHash",
        [10, 86400],
        false,
        true
      );
      assert(false, "vesting duration smaller than period");
    } catch (ex) {
      assertVMException(ex, "VestingDurationSmallerThanPeriods");
    }

    try {
      await hatVaults.addPool(
        stakingToken2.address,
        accounts[1],
        8000,
        [6000, 2000, 500, 0, 1000, 500],
        "_descriptionHash",
        [121 * 24 * 3600, 10],
        false,
        true
      );
      assert(false, "vesting duration is too long");
    } catch (ex) {
      assertVMException(ex, "VestingDurationTooLong");
    }

    try {
      await hatVaults.addPool(
        stakingToken2.address,
        accounts[1],
        8000,
        [0, 0, 500, 0, 9000, 500],
        "_descriptionHash",
        [86400, 10],
        false,
        true
      );
      assert(false, "bounty payout to hacker is zero");
    } catch (ex) {
      assertVMException(ex, "BountySplitMustIncludeHackerPayout");
    }

    try {
      await hatVaults.addPool(
        stakingToken2.address,
        accounts[1],
        8000,
        [6000, 2000, 500, 0, 1000, 500],
        "_descriptionHash",
        [86400, 0],
        false,
        true
      );
      assert(false, "vesting period cannot be zero");
    } catch (ex) {
      assertVMException(ex, "VestingPeriodsCannotBeZero");
    }
    await hatVaults.addPool(
      stakingToken2.address,
      accounts[1],
      8000,
      [6000, 2000, 500, 0, 1000, 500],
      "_descriptionHash",
      [86400, 10],
      false,
      true
    );
    await rewardController.setAllocPoint(
      (await hatVaults.getNumberOfPools()) - 1,
      100
    );
    await hatVaults.setCommittee(1, accounts[0], { from: accounts[1] });
    await stakingToken2.approve(hatVaults.address, web3.utils.toWei("1"), {
      from: staker,
    });
    await stakingToken2.mint(staker, web3.utils.toWei("1"));

    await hatVaults.deposit(0, web3.utils.toWei("1"), { from: staker });
    await hatVaults.committeeCheckIn(1, { from: accounts[0] });
    await hatVaults.deposit(1, web3.utils.toWei("1"), { from: staker });

    await hatVaults.setPool(0, true, false, "123");
    await rewardController.setAllocPoint(0, 200);

    await hatVaults.massUpdatePools(0, 2);
    assert.equal(
      Math.round(
        web3.utils.fromWei(await hatToken.balanceOf(hatVaults.address))
      ),
      hatVaultsExpectedHatsBalance
    );
  });

  //   it("addPool with the same token", async () => {
  //     await setup(accounts, REAL_REWARD_PER_BLOCK, (await web3.eth.getBlock("latest")).number, [], [0,0, 0, 0,0, 0],10000);
  //
  //     var staker = accounts[1];
  //     await stakingToken.approve(hatVaults.address,web3.utils.toWei("2"),{from:staker});
  //     await stakingToken.mint(staker,web3.utils.toWei("2"));
  //     await hatVaults.addPool(100,stakingToken.address,accounts[1],[],[0,0,0,0,0,0],"_descriptionHash",[86400,10]);
  //     await hatVaults.setCommittee(1,accounts[0],{from:accounts[1]});
  //     await hatVaults.deposit(0,web3.utils.toWei("1"),{from:staker});
  //     await hatVaults.committeeCheckIn(1,{from:accounts[0]});
  //     await hatVaults.deposit(1,web3.utils.toWei("1"),{from:staker});
  //     await hatVaults.setPool(0,200,true,false,"123");
  //     var tx = await hatVaults.massUpdatePools(0,2);
  //         await hatToken.getPastEvents('Transfer', {
  //               fromBlock: tx.blockNumber,
  //               toBlock: 'latest'
  //           })
  //           .then(function(events){
  //               assert.equal(events[0].event,"Transfer");
  //               assert.equal(events[0].args.from,utils.NULL_ADDRESS);
  //               assert.equal(events[0].args.to,hatVaults.address);
  //               assert.equal(events.length,2);
  //           });
  //     assert.equal(Math.round(web3.utils.fromWei(await hatToken.balanceOf(hatVaults.address))),2);
  //     assert.equal(await stakingToken.balanceOf(staker),0);
  //
  //     await safeWithdraw(0,web3.utils.toWei("1"),staker);
  //     assert.equal(await stakingToken.balanceOf(staker),web3.utils.toWei("1"));
  //
  //     await safeWithdraw(1,web3.utils.toWei("1"),staker);
  //     assert.equal(await stakingToken.balanceOf(staker),web3.utils.toWei("2"));
  //   });
  //
  //   it("addPool with the same token on the same block", async () => {
  //     await setup(accounts, REAL_REWARD_PER_BLOCK, (await web3.eth.getBlock("latest")).number, [], [0,0, 0, 0,0, 0],10000);
  //     var poolManagerMock = await PoolsManagerMock.new();
  //
  //     await stakingToken.mint(poolManagerMock.address,web3.utils.toWei("2"));
  //     await hatVaults.addPool(200,stakingToken.address,accounts[1],[],[0,0,0,0,0,0],"_descriptionHash",[86400,10]);
  //     await hatVaults.committeeCheckIn(1,{from:accounts[1]});
  //     await poolManagerMock.depositDifferentPids(hatVaults.address,stakingToken.address,[0,1],web3.utils.toWei("1"));
  //     var i;
  //     for (i=0;i<100;i++) {
  //         await utils.mineBlock();
  //     }
  //     assert.equal(await hatToken.balanceOf(poolManagerMock.address),0);
  //     var tx = await poolManagerMock.claimDifferentPids(hatVaults.address,[0,1]);
  //     var localEvents;
  //     await hatVaults.getPastEvents('SafeTransferReward', {
  //           fromBlock: tx.blockNumber,
  //           toBlock: 'latest'
  //       })
  //       .then(function(events){
  //            localEvents = events;
  //   });
  //   assert.equal(localEvents[0].returnValues.amount*2,localEvents[1].returnValues.amount);
  //   assert.equal(await hatToken.balanceOf(poolManagerMock.address),localEvents[0].returnValues.amount*3);
  // });

  it("add/set pool on the same block", async () => {
    let hatToken1 = await HATTokenMock.new(accounts[0], utils.TIME_LOCK_DELAY);
    let router1 = await UniSwapV3RouterMock.new(0, utils.NULL_ADDRESS);
    var tokenLock1 = await HATTokenLock.new();
    let tokenLockFactory1 = await TokenLockFactory.new(tokenLock1.address);
    var poolManager = await PoolsManagerMock.new();
    let deployment = await deployHatVaults(
      hatToken1.address,
      1,
      rewardPerEpoch,
      10,
      poolManager.address,
      hatToken1.address,
      [router1.address],
      tokenLockFactory1.address,
      true
    );

    hatVaults1 = await HATVaults.at(deployment.hatVaults.address);
    rewardController1 = await RewardController.at(
      deployment.rewardController.address
    );
    let stakingToken2 = await ERC20Mock.new("Staking", "STK");
    let stakingToken3 = await ERC20Mock.new("Staking", "STK");
    var globalPoolUpdatesLength = await rewardController1.getGlobalPoolUpdatesLength();
    assert.equal(globalPoolUpdatesLength, 0);
    await poolManager.addPools(
      hatVaults1.address,
      rewardController1.address,
      100,
      [stakingToken2.address, stakingToken3.address],
      accounts[1],
      8000,
      [6000, 2000, 500, 0, 1000, 500],
      "_descriptionHash",
      [86400, 10]
    );
    globalPoolUpdatesLength = await rewardController1.getGlobalPoolUpdatesLength();
    assert.equal(globalPoolUpdatesLength, 1); //2 got in the same block
    assert.equal(await hatVaults1.getNumberOfPools(), 2);
    await poolManager.setPools(
      hatVaults1.address,
      rewardController1.address,
      [0, 1],
      200,
      true,
      false,
      "_descriptionHash"
    );

    globalPoolUpdatesLength = await rewardController1.getGlobalPoolUpdatesLength();
    assert.equal(globalPoolUpdatesLength, 2); //2 got in the same block
    let globalUpdatesLen = await rewardController1.getGlobalPoolUpdatesLength();
    let totalAllocPoint = (
      await rewardController1.globalPoolUpdates(globalUpdatesLen - 1)
    ).totalAllocPoint;
    assert.equal(totalAllocPoint.toString(), 400); //2 got in the same block
  });

  it("stop in the middle", async () => {
    await setup(
      accounts,
      (await web3.eth.getBlock("latest")).number,
      8000,
      [6000, 2000, 500, 0, 1000, 500],
      10,
      0,
      100,
      false,
      88260
    );

    var staker = accounts[1];

    await stakingToken.approve(hatVaults.address, web3.utils.toWei("2"), {
      from: staker,
    });
    await stakingToken.mint(staker, web3.utils.toWei("2"));
    await hatVaults.deposit(0, web3.utils.toWei("1"), { from: staker });
    await utils.mineBlock(1);
    await hatVaults.massUpdatePools(0, 1);
    assert.equal(
      (await hatToken.balanceOf(staker)).toString(),
      web3.utils.toWei("0").toString()
    );
    let hatTotalSupply = await hatToken.totalSupply();
    let hatTokenCap = await hatToken.CAP();
    let amountToMint = hatTokenCap.sub(hatTotalSupply);
    await utils.setMinter(hatToken, accounts[0], amountToMint);
    await hatToken.mint(accounts[0], amountToMint);
    await hatToken.approve(hatVaults.address, amountToMint);
    tx = await hatVaults.depositReward(amountToMint);
    assert.equal(tx.logs[0].event, "DepositReward");
    assert.equal(tx.logs[0].args._amount.toString(), amountToMint.toString());

    tx = await safeWithdraw(0, web3.utils.toWei("1"), staker);
    assert.equal(await stakingToken.balanceOf(staker), web3.utils.toWei("2"));
    let userHatRewards = tx.logs[0].args.amount;
    assert.equal(
      userHatRewards.toString(),
      (await hatToken.balanceOf(staker)).toString()
    );

    await hatVaults.deposit(0, web3.utils.toWei("1"), { from: staker });
    await utils.mineBlock(1);
    tx = await safeWithdraw(0, web3.utils.toWei("1"), staker);
    userHatRewards = userHatRewards.add(tx.logs[0].args.amount);
    assert.equal(
      userHatRewards.toString(),
      (await hatToken.balanceOf(staker)).toString()
    );
  });

  it("check deep alloc history", async () => {
    //await setup(accounts);
    await setup(
      accounts,
      (await web3.eth.getBlock("latest")).number,
      8000,
      [6000, 2000, 500, 0, 1000, 500],
      10000
    );

    var staker = accounts[1];
    await stakingToken.approve(hatVaults.address, web3.utils.toWei("2"), {
      from: staker,
    });
    await stakingToken.mint(staker, web3.utils.toWei("2"));
    let stakingToken2 = await ERC20Mock.new("Staking", "STK");
    await stakingToken2.approve(hatVaults.address, web3.utils.toWei("1"), {
      from: staker,
    });
    await stakingToken2.mint(staker, web3.utils.toWei("1"));
    var tx = await hatVaults.deposit(0, web3.utils.toWei("1"), {
      from: staker,
    });
    //10
    await hatVaults.addPool(
      stakingToken2.address,
      accounts[1],
      8000,
      [6000, 2000, 500, 0, 1000, 500],
      "_descriptionHash",
      [86400, 10],
      false,
      true
    );

    await rewardController.setAllocPoint(
      (await hatVaults.getNumberOfPools()) - 1,
      100
    );
    //5
    await hatVaults.setCommittee(1, accounts[0], { from: accounts[1] });
    //5
    await hatVaults.setPool(1, true, false, "123");
    await rewardController.setAllocPoint(1, 300);
    //2.5
    assert.equal((await hatToken.balanceOf(staker)).toString(), 0);
    assert.equal(await rewardController.getGlobalPoolUpdatesLength(), 3);
    assert.equal(
      (await hatVaults.poolInfos(0)).lastRewardBlock,
      tx.receipt.blockNumber
    );
    await hatVaults.claimReward(0, { from: staker });
    assert.equal(
      (await hatToken.balanceOf(staker)).toString(),
      await web3.utils.toWei("1654.875").toString()
    );
  });

  it("deposit twice on the same block", async () => {
    await setup(accounts);
    var poolManagerMock = await PoolsManagerMock.new();
    await stakingToken.mint(poolManagerMock.address, web3.utils.toWei("2"));
    await poolManagerMock.depositTwice(
      hatVaults.address,
      stakingToken.address,
      0,
      web3.utils.toWei("1")
    );
    assert.equal(
      (await hatToken.balanceOf(poolManagerMock.address)).toString(),
      0
    );
  });
  it("set pending bounty level delay", async () => {
    await setup(accounts);
    try {
      await hatVaults.setMaxBountyDelay(24 * 3600 * 2, {
        from: accounts[1],
      });
      assert(false, "only gov");
    } catch (ex) {
      assertVMException(ex, "Ownable: caller is not the owner");
    }

    try {
      await hatVaults.setMaxBountyDelay(100, { from: accounts[0] });
      assert(false, "too small");
    } catch (ex) {
      assertVMException(ex, "DelayTooShort");
    }
    assert.equal(
      (await hatVaults.generalParameters()).setMaxBountyDelay,
      24 * 3600 * 2
    );
    var tx = await hatVaults.setMaxBountyDelay(24 * 3600 * 100, {
      from: accounts[0],
    });
    assert.equal(tx.logs[0].event, "SetMaxBountyDelay");
    assert.equal(tx.logs[0].args._delay, 24 * 3600 * 100);
    assert.equal(
      (await hatVaults.generalParameters()).setMaxBountyDelay,
      24 * 3600 * 100
    );
  });

  it("withdraw+ deposit + addition ", async () => {
    await setup(accounts);
    var staker = accounts[1];
    var staker2 = accounts[5];
    var rewarder = accounts[6];

    await stakingToken.approve(hatVaults.address, web3.utils.toWei("3000000"), {
      from: rewarder,
    });
    await stakingToken.approve(hatVaults.address, web3.utils.toWei("4"), {
      from: staker,
    });
    await stakingToken.approve(hatVaults.address, web3.utils.toWei("2"), {
      from: staker2,
    });

    await stakingToken.mint(rewarder, web3.utils.toWei("3000000"));
    await stakingToken.mint(staker, web3.utils.toWei("1"));
    await stakingToken.mint(staker2, web3.utils.toWei("2"));

    assert.equal(await stakingToken.balanceOf(staker), web3.utils.toWei("1"));
    assert.equal(
      await hatToken.balanceOf(hatVaults.address),
      web3.utils.toWei(hatVaultsExpectedHatsBalance.toString())
    );
    try {
      await hatVaults.rewardDepositors(0, web3.utils.toWei("3"), {
        from: rewarder,
      });
      assert(false, "no depositors  yet");
    } catch (ex) {
      assertVMException(ex, "AmountToRewardTooBig");
    }
    await hatVaults.deposit(0, web3.utils.toWei("1"), { from: staker });
    await hatVaults.deposit(0, web3.utils.toWei("2"), { from: staker2 });
    await utils.increaseTime(7 * 24 * 3600);
    await advanceToNoneSaftyPeriod();

    await hatVaults.withdrawRequest(0, { from: staker });
    assert.equal(
      await hatVaults.withdrawEnableStartTime(0, staker),
      (await web3.eth.getBlock("latest")).timestamp + 7 * 24 * 3600
    );
    await hatVaults.withdrawRequest(0, { from: staker2 });

    await utils.increaseTime(7 * 24 * 3600);

    try {
      await hatVaults.rewardDepositors(0, web3.utils.toWei("3000000"), {
        from: rewarder,
      });
      assert(false, "amount to reward is too big");
    } catch (ex) {
      assertVMException(ex, "AmountToRewardTooBig");
    }

    var tx = await hatVaults.rewardDepositors(0, web3.utils.toWei("3"), {
      from: rewarder,
    });
    assert.equal(tx.logs[0].event, "RewardDepositors");
    assert.equal(tx.logs[0].args._pid, 0);
    assert.equal(tx.logs[0].args._amount, web3.utils.toWei("3"));
    assert.equal((await hatVaults.poolInfos(0)).balance, web3.utils.toWei("6"));
    await stakingToken.mint(hatVaults.address, web3.utils.toWei("100"));
    assert.equal((await stakingToken.balanceOf(staker)).toString(), 0);
    await hatVaults.withdraw(0, web3.utils.toWei("1"), { from: staker });
    await hatVaults.withdraw(0, web3.utils.toWei("2"), { from: staker2 });
    assert.equal(
      (await stakingToken.balanceOf(staker)).toString(),
      web3.utils.toWei("2")
    );
    assert.equal(
      (await stakingToken.balanceOf(staker2)).toString(),
      web3.utils.toWei("4")
    );
  });

  it("withdraw+ deposit + addition HAT ", async () => {
    await setup(accounts, (await web3.eth.getBlock("latest")).number);
    var staker = accounts[1];
    var staker2 = accounts[5];
    await hatVaults.addPool(
      hatToken.address,
      accounts[1],
      8000,
      [6000, 2000, 500, 0, 1000, 500],
      "_descriptionHash",
      [86400, 10],
      false,
      true
    );
    await rewardController.setAllocPoint(
      (await hatVaults.getNumberOfPools()) - 1,
      100
    );
    await utils.setMinter(hatToken, accounts[0], web3.utils.toWei("110"));
    await hatVaults.committeeCheckIn(1, { from: accounts[1] });

    await hatToken.approve(hatVaults.address, web3.utils.toWei("4"), {
      from: staker,
    });
    await hatToken.approve(hatVaults.address, web3.utils.toWei("2"), {
      from: staker2,
    });

    await hatToken.mint(staker, web3.utils.toWei("4"));
    await hatToken.mint(staker2, web3.utils.toWei("2"));

    assert.equal(await hatToken.balanceOf(staker), web3.utils.toWei("4"));
    assert.equal(
      await hatToken.balanceOf(hatVaults.address),
      web3.utils.toWei(hatVaultsExpectedHatsBalance.toString())
    );
    await hatVaults.deposit(1, web3.utils.toWei("1"), { from: staker });
    await hatVaults.deposit(1, web3.utils.toWei("2"), { from: staker2 });
    await utils.increaseTime(7 * 24 * 3600);
    await advanceToNoneSaftyPeriod();

    await hatVaults.withdrawRequest(1, { from: staker });
    assert.equal(
      await hatVaults.withdrawEnableStartTime(1, staker),
      (await web3.eth.getBlock("latest")).timestamp + 7 * 24 * 3600
    );
    await hatVaults.withdrawRequest(1, { from: staker2 });

    await utils.increaseTime(7 * 24 * 3600);
    await hatVaults.rewardDepositors(1, web3.utils.toWei("3"), {
      from: staker,
    });
    await hatToken.mint(hatVaults.address, web3.utils.toWei("100"));
    assert.equal((await hatToken.balanceOf(staker)).toString(), 0);
    await advanceToNoneSaftyPeriod();
    var tx = await hatVaults.withdraw(1, web3.utils.toWei("1"), {
      from: staker,
    });
    assert.equal(
      (await hatToken.balanceOf(staker)).sub(tx.logs[0].args.amount).toString(),
      web3.utils.toWei("2")
    );
    tx = await hatVaults.withdraw(1, web3.utils.toWei("2"), { from: staker2 });
    assert.equal(
      (await hatToken.balanceOf(staker2))
        .sub(tx.logs[0].args.amount)
        .toString(),
      web3.utils.toWei("4")
    );
  });

  it("transferReward to fail if not enough reward tokens", async () => {
    await setup(
      accounts,
      (await web3.eth.getBlock("latest")).number,
      8000,
      undefined,
      undefined,
      undefined,
      undefined,
      undefined,
      1
    );
    var staker = accounts[4];
    await stakingToken.approve(hatVaults.address, web3.utils.toWei("1"), {
      from: staker,
    });
    await stakingToken.mint(staker, web3.utils.toWei("1"));
    await hatVaults.deposit(0, web3.utils.toWei("1"), { from: staker });
    await hatVaults.massUpdatePools(0, 1);
    let hatsAvailable = await hatToken.balanceOf(hatVaults.address);
    let expectedReward = await hatVaults.getPendingReward(0, staker);
    assert.isTrue(
      parseInt(hatsAvailable.toString()) < parseInt(expectedReward.toString())
    );
    try {
      await safeWithdraw(0, web3.utils.toWei("1"), staker);
      assert(false, "can't withdraw when there are not enough rewards");
    } catch (ex) {
      assertVMException(ex, "NotEnoughRewardsToTransferToUser");
    }
  });
<<<<<<< HEAD

=======
>>>>>>> 1b05946b
});

module.exports = {
  assertVMException,
  setup,
  rewardPerEpoch,
  advanceToSafetyPeriod: advanceToSafetyPeriod_,
};<|MERGE_RESOLUTION|>--- conflicted
+++ resolved
@@ -370,7 +370,10 @@
       await hatVaults.dismissClaim(claimId, { from: accounts[1] });
       assert(false, "only governance can dismiss before delay");
     } catch (ex) {
-      assertVMException(ex, "OnlyCallableByGovernanceOrAfterChallengeTimeOutPeriod");
+      assertVMException(
+        ex,
+        "OnlyCallableByGovernanceOrAfterChallengeTimeOutPeriod"
+      );
     }
     await utils.increaseTime(1);
     await utils.increaseTime(5 * 7 * 24 * 60 * 60);
@@ -4195,10 +4198,6 @@
       assertVMException(ex, "NotEnoughRewardsToTransferToUser");
     }
   });
-<<<<<<< HEAD
-
-=======
->>>>>>> 1b05946b
 });
 
 module.exports = {
