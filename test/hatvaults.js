--- conflicted
+++ resolved
@@ -301,6 +301,36 @@
     await hatVaults.setCommittee(1, accounts[1], { from: accounts[2] });
   });
 
+  it("dismiss can be called by anyone after 5 weeks delay", async () => {
+    var staker = accounts[1];
+    await setup(
+      accounts,
+      REWARD_PER_BLOCK,
+      0,
+      [0, 0, 0, 0],
+      [8000, 1000, 100, 100, 100, 700]
+    );
+
+    await advanceToSaftyPeriod();
+    await stakingToken.approve(hatVaults.address, web3.utils.toWei("1"), {
+      from: staker,
+    });
+    await stakingToken.mint(staker, web3.utils.toWei("1"));
+    await hatVaults.deposit(0, web3.utils.toWei("1"), { from: staker });
+    await hatVaults.pendingApprovalClaim(0, accounts[2], 3, {
+      from: accounts[1],
+    });
+    try {
+      await hatVaults.dismissPendingApprovalClaim(0, { from: accounts[1] });
+      assert(false, "only governance can dismiss before delay");
+    } catch (ex) {
+      assertVMException(ex);
+    }
+    await utils.increaseTime(1);
+    await utils.increaseTime(5 * 7 * 24 * 60 * 60);
+    await hatVaults.dismissPendingApprovalClaim(0, { from: accounts[1] });
+  });
+
   it("custom rewardsLevels with 0", async () => {
     var staker = accounts[1];
     await setup(
@@ -741,18 +771,35 @@
   it("setWithdrawSafetyPeriod", async () => {
     await setup(accounts);
     try {
-      await hatVaults.setWithdrawSafetyPeriod(1000, 100, { from: accounts[1] });
+      await hatVaults.setWithdrawSafetyPeriod(60 * 60, 60 * 30, {
+        from: accounts[1],
+      });
       assert(false, "only gov");
     } catch (ex) {
       assertVMException(ex);
     }
-    var tx = await hatVaults.setWithdrawSafetyPeriod(1000, 100);
-
-    assert.equal((await hatVaults.generalParameters()).withdrawPeriod, 1000);
-    assert.equal((await hatVaults.generalParameters()).safetyPeriod, 100);
+
+    try {
+      await hatVaults.setWithdrawSafetyPeriod(60 * 60 - 1, 60 * 30);
+      assert(false, "withdraw period must be >= 1 hour");
+    } catch (ex) {
+      assertVMException(ex);
+    }
+
+    try {
+      await hatVaults.setWithdrawSafetyPeriod(60 * 60, 60 * 60 * 6 + 1);
+      assert(false, "safety period must be <= 6 hours");
+    } catch (ex) {
+      assertVMException(ex);
+    }
+
+    var tx = await hatVaults.setWithdrawSafetyPeriod(60 * 60, 60 * 30);
+
+    assert.equal((await hatVaults.generalParameters()).withdrawPeriod, 60 * 60);
+    assert.equal((await hatVaults.generalParameters()).safetyPeriod, 60 * 30);
     assert.equal(tx.logs[0].event, "SetWithdrawSafetyPeriod");
-    assert.equal(tx.logs[0].args._withdrawPeriod, 1000);
-    assert.equal(tx.logs[0].args._safetyPeriod, 100);
+    assert.equal(tx.logs[0].args._withdrawPeriod, 60 * 60);
+    assert.equal(tx.logs[0].args._safetyPeriod, 60 * 30);
 
     var staker = accounts[1];
 
@@ -766,8 +813,8 @@
     await hatVaults.deposit(0, web3.utils.toWei("1"), { from: staker });
     await utils.increaseTime(7 * 24 * 3600);
 
-    let withdrawPeriod = 1000;
-    let safetyPeriod = 100;
+    let withdrawPeriod = 60 * 60;
+    let safetyPeriod = 60 * 30;
 
     let currentTimeStamp = (await web3.eth.getBlock("latest")).timestamp;
 
@@ -832,23 +879,44 @@
       7 * 24 * 3600
     );
     try {
-      await hatVaults.setWithdrawRequestParams(1, 1, { from: accounts[4] });
+      await hatVaults.setWithdrawRequestParams(
+        90 * 24 * 3600 + 1,
+        7 * 24 * 3600
+      );
+      assert(false, "pending period must be <= 90 days");
+    } catch (ex) {
+      assertVMException(ex);
+    }
+
+    try {
+      await hatVaults.setWithdrawRequestParams(1, 6 * 60 * 60 - 1);
+      assert(false, "enable period must be >= 6 hour");
+    } catch (ex) {
+      assertVMException(ex);
+    }
+
+    try {
+      await hatVaults.setWithdrawRequestParams(1, 60 * 24 * 3600, {
+        from: accounts[4],
+      });
       assert(false, "only gov");
     } catch (ex) {
       assertVMException(ex);
     }
-    await hatVaults.setWithdrawRequestParams(1, 1, { from: accounts[0] });
-    assert.equal(
-      (await hatVaults.generalParameters()).withdrawRequestEnablePeriod,
-      1
-    );
+    await hatVaults.setWithdrawRequestParams(1, 60 * 24 * 3600, {
+      from: accounts[0],
+    });
     assert.equal(
       (await hatVaults.generalParameters()).withdrawRequestPendingPeriod,
       1
     );
-  });
-
-  it("deposit cancels withdrawn request ", async () => {
+    assert.equal(
+      (await hatVaults.generalParameters()).withdrawRequestEnablePeriod,
+      60 * 24 * 3600
+    );
+  });
+
+  it("deposit cancel withdrawn request ", async () => {
     await setup(accounts);
     var staker = accounts[1];
 
@@ -991,202 +1059,7 @@
     //withdraw
     assert.equal(await hatToken.balanceOf(staker), 0);
 
-<<<<<<< HEAD
-contract('HatVaults',  accounts =>  {
-
-    //this function will increment 4 blocks in local testnet
-    async function safeWithdraw(pid, amount, staker) {
-
-      let withdrawPeriod  =  (await hatVaults.generalParameters()).withdrawPeriod.toNumber();
-      let safetyPeriod = (await hatVaults.generalParameters()).safetyPeriod.toNumber();
-
-      //increase time for the case there is already pending request ..so make sure start a new one..
-      await utils.increaseTime(7*24*3600);
-      await hatVaults.withdrawRequest(pid,{from:staker});
-      //increase time for pending period
-      await utils.increaseTime(7*24*3600);
-      let currentTimeStamp = (await web3.eth.getBlock("latest")).timestamp;
-      if (currentTimeStamp %  (withdrawPeriod + safetyPeriod) >= withdrawPeriod) {
-         await utils.increaseTime((currentTimeStamp % (withdrawPeriod + safetyPeriod) )+ safetyPeriod - withdrawPeriod);
-      }
-      return await hatVaults.withdraw(pid,amount,{from:staker});
-    }
-
-    async function advanceToSaftyPeriod() {
-      let currentTimeStamp = (await web3.eth.getBlock("latest")).timestamp;
-
-      let withdrawPeriod  =  (await hatVaults.generalParameters()).withdrawPeriod.toNumber();
-      let safetyPeriod = (await hatVaults.generalParameters()).safetyPeriod.toNumber();
-
-      if (currentTimeStamp %  (withdrawPeriod + safetyPeriod) <  withdrawPeriod) {
-         await utils.increaseTime(withdrawPeriod - (currentTimeStamp % (withdrawPeriod + safetyPeriod)));
-      }
-    }
-
-    //advanced time to a withdraw enable period
-    async function advanceToNoneSaftyPeriod() {
-      let currentTimeStamp = (await web3.eth.getBlock("latest")).timestamp;
-      let withdrawPeriod  =  (await hatVaults.generalParameters()).withdrawPeriod.toNumber();
-      let safetyPeriod = (await hatVaults.generalParameters()).safetyPeriod.toNumber();
-      if (currentTimeStamp %  (withdrawPeriod + safetyPeriod) >=  withdrawPeriod) {
-        await utils.increaseTime((currentTimeStamp % (withdrawPeriod + safetyPeriod) )+ safetyPeriod - withdrawPeriod);
-      }
-
-    }
-
-    async function calculateExpectedReward(staker,operationBlocksIncrement = 0) {
-      let currentBlockNumber = (await web3.eth.getBlock("latest")).number;
-      let lastRewardBlock = (await hatVaults.poolInfo(0)).lastRewardBlock;
-      let allocPoint = (await hatVaults.poolInfo(0)).allocPoint;
-      let rewardPerShare = new web3.utils.BN((await hatVaults.poolInfo(0)).rewardPerShare);
-      let onee12 = new web3.utils.BN("1000000000000");
-      let stakerAmount = (await hatVaults.userInfo(0,staker)).amount;
-      let globalUpdatesLen =  await hatVaults.getGlobalPoolUpdatesLength();
-      let totalAllocPoint = (await hatVaults.globalPoolUpdates(globalUpdatesLen-1)).totalAllocPoint;
-      let poolReward = await hatVaults.getRewardForBlocksRange(lastRewardBlock,currentBlockNumber+1+operationBlocksIncrement,allocPoint,totalAllocPoint);
-      let lpSupply = await stakingToken.balanceOf(hatVaults.address);
-      rewardPerShare = rewardPerShare.add(poolReward.mul(onee12).div(lpSupply));
-      let rewardDebt = (await hatVaults.userInfo(0,staker)).rewardDebt;
-      return stakerAmount.mul(rewardPerShare).div(onee12).sub(rewardDebt);
-    }
-
-    async function safeEmergencyWithdraw(pid, staker) {
-      let withdrawPeriod  =  (await hatVaults.generalParameters()).withdrawPeriod.toNumber();
-      let safetyPeriod = (await hatVaults.generalParameters()).safetyPeriod.toNumber();
-      //increase time for the case there is already pending request ..so make sure start a new one..
-      await utils.increaseTime(7*24*3600);
-      await hatVaults.withdrawRequest(pid,{from:staker});
-      //increase time for pending period
-      await utils.increaseTime(7*24*3600);
-      let currentTimeStamp = (await web3.eth.getBlock("latest")).timestamp;
-      if (currentTimeStamp %  (withdrawPeriod + safetyPeriod) >= withdrawPeriod) {
-         await utils.increaseTime((currentTimeStamp % (withdrawPeriod + safetyPeriod) )+ safetyPeriod - withdrawPeriod);
-      }
-      return await hatVaults.emergencyWithdraw(pid,{from:staker});
-    }
-
-    async function unSafeEmergencyWithdraw(pid, staker) {
-      let currentTimeStamp = (await web3.eth.getBlock("latest")).timestamp;
-      let withdrawPeriod  =  (await hatVaults.generalParameters()).withdrawPeriod.toNumber();
-      let safetyPeriod = (await hatVaults.generalParameters()).safetyPeriod.toNumber();
-      if (currentTimeStamp %  (withdrawPeriod + safetyPeriod) >=  withdrawPeriod) {
-        await utils.increaseTime((currentTimeStamp % (withdrawPeriod + safetyPeriod) )+ safetyPeriod - withdrawPeriod);
-      }
-      return await hatVaults.emergencyWithdraw(pid,{from:staker});
-    }
-
-    async function unSafeWithdraw(pid, amount, staker) {
-      let currentTimeStamp = (await web3.eth.getBlock("latest")).timestamp;
-      let withdrawPeriod  =  (await hatVaults.generalParameters()).withdrawPeriod.toNumber();
-      let safetyPeriod = (await hatVaults.generalParameters()).safetyPeriod.toNumber();
-      if (currentTimeStamp %  (withdrawPeriod + safetyPeriod) >=  withdrawPeriod) {
-        await utils.increaseTime((currentTimeStamp % (withdrawPeriod + safetyPeriod) )+ safetyPeriod - withdrawPeriod);
-      }
-      return await hatVaults.withdraw(pid,amount,{from:staker});
-    }
-
-    it("constructor", async () => {
-        await setup(accounts);
-        assert.equal(await stakingToken.name(), "Staking");
-        assert.equal(await hatVaults.governance(), accounts[0]);
-    });
-
-    it("setCommitte", async () => {
-        await setup(accounts);
-        assert.equal(await hatVaults.committees(0), accounts[1]);
-
-        try {
-          await hatVaults.setCommittee(0,utils.NULL_ADDRESS,{from: accounts[1]});
-          assert(false, 'cannot set zero address committee');
-        } catch (ex) {
-          assertVMException(ex);
-        }
-
-        await hatVaults.setCommittee(0,accounts[2],{from:accounts[1]});
-
-        assert.equal(await hatVaults.committees(0),accounts[2]);
-
-        try {
-          await hatVaults.setCommittee(0,accounts[2],{from: accounts[1]});
-          assert(false, 'cannot set committee from non committee account');
-        } catch (ex) {
-          assertVMException(ex);
-        }
-
-        //set other pool with different committee
-        let rewardsLevels=[];
-        let rewardsSplit=[0,0,0,0,0,0];
-        var stakingToken2 = await ERC20Mock.new("Staking","STK");
-        await hatVaults.addPool(100,stakingToken2.address,accounts[1],rewardsLevels,rewardsSplit,"_descriptionHash",[86400,10]);
-
-        await hatVaults.setCommittee(1,accounts[1]);
-
-        assert.equal(await hatVaults.committees(1),accounts[1]);
-        var staker = accounts[1];
-        await stakingToken2.approve(hatVaults.address,web3.utils.toWei("4"),{from:staker});
-        await stakingToken2.mint(staker,web3.utils.toWei("1"));
-        try {
-            await hatVaults.deposit(1,web3.utils.toWei("1"),{from:staker});
-            assert(false, 'cannot deposit before committee check in');
-        } catch (ex) {
-            assertVMException(ex);
-        }
-
-        try {
-            await hatVaults.committeeCheckIn(1,{from:accounts[0]});
-            assert(false, 'only committee can check in');
-        } catch (ex) {
-            assertVMException(ex);
-        }
-        await hatVaults.committeeCheckIn(1,{from:accounts[1]});
-
-        await hatVaults.deposit(1,web3.utils.toWei("1"),{from:staker});
-
-        try {
-             await hatVaults.setCommittee(1,accounts[2]);
-            assert(false, 'commitee already checked in');
-        } catch (ex) {
-            assertVMException(ex);
-        }
-        await hatVaults.setCommittee(1,accounts[2],{from:accounts[1]});
-        await hatVaults.setCommittee(1,accounts[1],{from:accounts[2]});
-    });
-
-    it("dismiss can be called by anyone after 5 weeks delay", async () => {
-      var staker = accounts[1];
-      await setup(accounts, REWARD_PER_BLOCK, 0, [0, 0, 0, 0], [8000, 1000,100, 100,100, 700]);
-
-      await advanceToSaftyPeriod();
-      await stakingToken.approve(hatVaults.address,web3.utils.toWei("1"),{from:staker});
-      await stakingToken.mint(staker,web3.utils.toWei("1"));
-      await hatVaults.deposit(0,web3.utils.toWei("1"),{from:staker});
-      await hatVaults.pendingApprovalClaim(0,accounts[2],3,{from:accounts[1]});
-      try {
-        await hatVaults.dismissPendingApprovalClaim(0 ,{from:accounts[1]});
-        assert(false, 'only governance can dismiss before delay');
-      } catch (ex) {
-          assertVMException(ex);
-      }
-      await utils.increaseTime(1);
-      await utils.increaseTime(5 * 7 * 24 * 60 * 60);
-      await hatVaults.dismissPendingApprovalClaim(0 ,{from:accounts[1]});
-    });
-
-    it("custom rewardsLevels with 0", async () => {
-      var staker = accounts[1];
-      await setup(accounts, REWARD_PER_BLOCK, 0, [0, 0, 0, 0], [8000, 1000,100, 100,100, 700]);
-      assert.equal((await hatVaults.getPoolRewardsLevels(0)).length, 4);
-      assert.equal((await hatVaults.getPoolRewardsLevels(0))[0].toString(), "0");
-      assert.equal((await hatVaults.getPoolRewardsLevels(0))[1].toString(), "0");
-      assert.equal((await hatVaults.getPoolRewardsLevels(0))[2].toString(), "0");
-      assert.equal((await hatVaults.getPoolRewardsLevels(0))[3].toString(), "0");
-      tx = await hatVaults.setPendingRewardsLevels(0, [1500, 3000, 4500, 9000, 0],{from:accounts[1]});
-      assert.equal(tx.logs[0].event,"PendingRewardsLevelsLog");
-      assert.equal(tx.logs[0].args._pid,0);
-      assert.equal(tx.logs[0].args._rewardsLevels[1],3000);
-=======
     let currentBlockNumber = (await web3.eth.getBlock("latest")).number;
->>>>>>> 8fc32259
 
     let lastRewardBlock = (await hatVaults.poolInfo(0)).lastRewardBlock;
     let rewardPerShare = new web3.utils.BN(
@@ -1347,139 +1220,6 @@
     await stakingToken.mint(staker, web3.utils.toWei("1"));
     await hatVaults.deposit(0, web3.utils.toWei("1"), { from: staker });
 
-<<<<<<< HEAD
-  it("setWithdrawSafetyPeriod", async () => {
-      await setup(accounts);
-      try {
-          await hatVaults.setWithdrawSafetyPeriod(60 * 60, 60 * 30, {from:accounts[1]});
-          assert(false, 'only gov');
-      } catch (ex) {
-        assertVMException(ex);
-      }
-
-      try {
-        await hatVaults.setWithdrawSafetyPeriod(60 * 60 - 1, 60 * 30);
-          assert(false, 'withdraw period must be >= 1 hour');
-      } catch (ex) {
-        assertVMException(ex);
-      }
-
-      try {
-        await hatVaults.setWithdrawSafetyPeriod(60 * 60, 60 * 60 * 6 + 1);
-          assert(false, 'safety period must be <= 6 hours');
-      } catch (ex) {
-        assertVMException(ex);
-      }
-
-      var tx = await hatVaults.setWithdrawSafetyPeriod(60 * 60, 60 * 30);
-
-      assert.equal((await hatVaults.generalParameters()).withdrawPeriod, 60 * 60);
-      assert.equal((await hatVaults.generalParameters()).safetyPeriod, 60 * 30);
-      assert.equal(tx.logs[0].event,"SetWithdrawSafetyPeriod");
-      assert.equal(tx.logs[0].args._withdrawPeriod, 60 * 60);
-      assert.equal(tx.logs[0].args._safetyPeriod, 60 * 30);
-
-      var staker = accounts[1];
-
-      await stakingToken.approve(hatVaults.address,web3.utils.toWei("1"),{from:staker});
-
-      await stakingToken.mint(staker,web3.utils.toWei("1"));
-      assert.equal(await stakingToken.balanceOf(staker), web3.utils.toWei("1"));
-      assert.equal(await hatToken.balanceOf(hatVaults.address), 0);
-      await hatVaults.deposit(0,web3.utils.toWei("1"),{from:staker});
-      await utils.increaseTime(7*24*3600);
-
-      let withdrawPeriod = 60*60;
-      let safetyPeriod = 60*30;
-
-      let currentTimeStamp = (await web3.eth.getBlock("latest")).timestamp;
-
-      if (currentTimeStamp %  (withdrawPeriod + safetyPeriod) <  withdrawPeriod) {
-         await utils.increaseTime(withdrawPeriod - (currentTimeStamp % (withdrawPeriod + safetyPeriod)));
-      }
-
-      await hatVaults.pendingApprovalClaim(0,accounts[2],3,{from:accounts[1]});
-      try {
-          await safeWithdraw(0,web3.utils.toWei("1"),staker);
-          assert(false, 'cannot stake without approve');
-      } catch (ex) {
-        assertVMException(ex);
-      }
-
-      await hatVaults.dismissPendingApprovalClaim(0);
-      let currentBlockNumber = (await web3.eth.getBlock("latest")).number;
-
-      let lastRewardBlock = (await hatVaults.poolInfo(0)).lastRewardBlock;
-      let rewardPerShare = new web3.utils.BN((await hatVaults.poolInfo(0)).rewardPerShare);
-      let onee12 = new web3.utils.BN("1000000000000");
-      let stakeVaule = new web3.utils.BN(web3.utils.toWei("1"));
-      let totalAllocPoint = 100;
-      let poolReward = await hatVaults.getRewardForBlocksRange(lastRewardBlock,currentBlockNumber+1+safeWithdrawBlocksIncrement,100, totalAllocPoint);
-      rewardPerShare = rewardPerShare.add(poolReward.mul(onee12).div(stakeVaule));
-      let expectedReward = stakeVaule.mul(rewardPerShare).div(onee12);
-      await safeWithdraw(0,web3.utils.toWei("1"),staker);
-      //staker  get stake back
-      assert.equal(await stakingToken.balanceOf(staker), web3.utils.toWei("1"));
-      assert.equal((await hatToken.balanceOf(staker)).toString(),
-                    expectedReward.toString());
-      //withdraw with 0
-      await safeWithdraw(0,0,staker);
-      assert.equal(await stakingToken.balanceOf(staker), web3.utils.toWei("1"));
-      assert.equal((await hatToken.balanceOf(staker)).toString(),
-                    expectedReward.toString());
-  });
-
-  it("set withdrawn request params ", async () => {
-      await setup(accounts);
-      assert.equal((await hatVaults.generalParameters()).withdrawRequestEnablePeriod, (7 * 24 * 3600));
-      assert.equal((await hatVaults.generalParameters()).withdrawRequestPendingPeriod, (7*24*3600));
-      try {
-        await hatVaults.setWithdrawRequestParams(90 * 24 * 3600 + 1, 7 * 24 * 3600);
-        assert(false, 'pending period must be <= 90 days');
-      } catch (ex) {
-        assertVMException(ex);
-      }
-
-      try {
-        await hatVaults.setWithdrawRequestParams(1, 6 * 60 * 60 - 1);
-        assert(false, 'enable period must be >= 6 hour');
-      } catch (ex) {
-        assertVMException(ex);
-      }
-
-      try {
-          await hatVaults.setWithdrawRequestParams(1, 60 * 24 * 3600, {from:accounts[4]});
-          assert(false, 'only gov');
-      } catch (ex) {
-        assertVMException(ex);
-      }
-      await hatVaults.setWithdrawRequestParams(1, 60 * 24 * 3600, {from:accounts[0]});
-      assert.equal((await hatVaults.generalParameters()).withdrawRequestPendingPeriod, 1);
-      assert.equal((await hatVaults.generalParameters()).withdrawRequestEnablePeriod, 60 * 24 * 3600);
-  });
-
-  it("deposit cancel withdrawn request ", async () => {
-      await setup(accounts);
-      var staker = accounts[1];
-
-      await stakingToken.approve(hatVaults.address,web3.utils.toWei("2"),{from:staker});
-
-      await stakingToken.mint(staker,web3.utils.toWei("2"));
-      assert.equal(await stakingToken.balanceOf(staker), web3.utils.toWei("2"));
-      assert.equal(await hatToken.balanceOf(hatVaults.address), 0);
-      await hatVaults.deposit(0,web3.utils.toWei("1"),{from:staker});
-      await utils.increaseTime(7*24*3600);
-      await advanceToNoneSaftyPeriod();
-      await hatVaults.withdrawRequest(0,{from:staker});
-      await hatVaults.deposit(0,web3.utils.toWei("1"),{from:staker});
-      await utils.increaseTime(7*24*3600);
-      try {
-          await hatVaults.withdraw(0,web3.utils.toWei("0.5"),{from:staker});
-          assert(false, 'deposit cancel withdrawRequest');
-      } catch (ex) {
-        assertVMException(ex);
-      }
-=======
     assert.equal(await hatToken.balanceOf(staker), 0);
 
     // Deposit redeemed existing reward
@@ -1547,7 +1287,6 @@
       web3.utils.toWei("4").toString()
     );
     assert.equal((await hatToken.balanceOf(hatVaults.address)).toString(), "0");
->>>>>>> 8fc32259
   });
 
   it("getMultiplier - from below startblock will revert ", async () => {
@@ -1562,252 +1301,6 @@
     assert.equal((await hatVaults.getMultiplier(0, 1)).toNumber(), 4413);
   });
 
-<<<<<<< HEAD
-    it("stake", async () => {
-        await setup(accounts);
-        var staker = accounts[1];
-        try {
-            await hatVaults.deposit(0,web3.utils.toWei("1"),{from:staker});
-            assert(false, 'cannot stake without approve');
-        } catch (ex) {
-          assertVMException(ex);
-        }
-        await stakingToken.approve(hatVaults.address,web3.utils.toWei("1"),{from:staker});
-        try {
-            await hatVaults.deposit(0,1000,{from:staker});
-            assert(false, 'do not have enough tokens to stake');
-        } catch (ex) {
-          assertVMException(ex);
-        }
-        await stakingToken.mint(staker,web3.utils.toWei("1"));
-        assert.equal(await stakingToken.balanceOf(staker), web3.utils.toWei("1"));
-        assert.equal(await hatToken.balanceOf(hatVaults.address), 0);
-        await hatVaults.deposit(0,web3.utils.toWei("1"),{from:staker});
-        assert.equal(await hatToken.balanceOf(hatVaults.address), 0);
-        await utils.increaseTime(7*24*3600);
-        assert.equal(await stakingToken.balanceOf(staker), 0);
-        assert.equal(await stakingToken.balanceOf(hatVaults.address), web3.utils.toWei("1"));
-        //withdraw
-        assert.equal(await hatToken.balanceOf(staker), 0);
-
-        let currentBlockNumber = (await web3.eth.getBlock("latest")).number;
-
-        let lastRewardBlock = (await hatVaults.poolInfo(0)).lastRewardBlock;
-        let rewardPerShare = new web3.utils.BN((await hatVaults.poolInfo(0)).rewardPerShare);
-        let onee12 = new web3.utils.BN("1000000000000");
-        let stakeVaule = new web3.utils.BN(web3.utils.toWei("1"));
-        let totalAllocPoint = 100;
-        let poolReward = await hatVaults.getRewardForBlocksRange(lastRewardBlock,currentBlockNumber+1+safeWithdrawBlocksIncrement,100, totalAllocPoint);
-        rewardPerShare = rewardPerShare.add(poolReward.mul(onee12).div(stakeVaule));
-        let expectedReward = stakeVaule.mul(rewardPerShare).div(onee12);
-
-        await safeWithdraw(0,web3.utils.toWei("1"),staker);
-        //staker get stake back
-        assert.equal(await stakingToken.balanceOf(staker), web3.utils.toWei("1"));
-        assert.equal((await hatToken.balanceOf(staker)).toString(),
-                      expectedReward.toString());
-        //withdraw with 0
-        await safeWithdraw(0,0,staker);
-        assert.equal(await stakingToken.balanceOf(staker), web3.utils.toWei("1"));
-        assert.equal((await hatToken.balanceOf(staker)).toString(),
-                      expectedReward.toString());
-    });
-
-    it("claim reward", async () => {
-      await setup(accounts);
-      var staker = accounts[1];
-      await stakingToken.approve(hatVaults.address,web3.utils.toWei("4"),{from:staker});
-      await stakingToken.mint(staker,web3.utils.toWei("1"));
-      await hatVaults.deposit(0,web3.utils.toWei("1"),{from:staker});
-      assert.equal(await hatToken.balanceOf(hatVaults.address), 0);
-
-      assert.equal(await hatToken.balanceOf(staker), 0);
-
-      let expectedReward = await calculateExpectedReward(staker);
-      assert.equal(await hatToken.balanceOf(hatVaults.address), 0);
-
-      try {
-          await hatVaults.calcClaimRewards(0,10);
-          assert(false, 'severity is not in range');
-      } catch (ex) {
-        assertVMException(ex);
-      }
-      await hatVaults.claimReward(0, {from:staker});
-      assert.equal(await hatToken.balanceOf(hatVaults.address), 0);
-      assert.equal((await hatToken.balanceOf(staker)).toString(), expectedReward.toString());
-      assert.equal(await stakingToken.balanceOf(staker), 0);
-      assert.equal(await stakingToken.balanceOf(hatVaults.address), web3.utils.toWei("1"));
-    });
-
-    it("multiple stakes from same account", async () => {
-      await setup(accounts, REAL_REWARD_PER_BLOCK, (await web3.eth.getBlock("latest")).number, [], [0,0, 0, 0,0, 0],10000);
-      var staker = accounts[1];
-      await stakingToken.approve(hatVaults.address,web3.utils.toWei("4"),{from:staker});
-      await stakingToken.mint(staker,web3.utils.toWei("1"));
-      await hatVaults.deposit(0,web3.utils.toWei("1"),{from:staker});
-
-      assert.equal(await hatToken.balanceOf(staker), 0);
-
-      // Deposit redeemed existing reward
-      await stakingToken.mint(staker,web3.utils.toWei("1"));
-      let expectedReward = await calculateExpectedReward(staker);
-      var tx = await hatVaults.deposit(0,web3.utils.toWei("1"),{from:staker});
-      assert.equal(tx.logs[0].event, "SendReward");
-      assert.equal(tx.logs[0].args.amount.toString(), expectedReward.toString());
-      assert.equal(tx.logs[0].args.user, staker);
-      assert.equal(tx.logs[0].args.pid, 0);
-      assert.isFalse(tx.logs[0].args.amount.eq(0));
-      assert.equal((await hatToken.balanceOf(staker)).toString(), expectedReward.toString());
-
-      await stakingToken.mint(staker,web3.utils.toWei("1"));
-      expectedReward = await calculateExpectedReward(staker);
-      var balanceOfStakerBefore = await hatToken.balanceOf(staker);
-      await hatVaults.deposit(0,web3.utils.toWei("1"),{from:staker});
-      assert.equal((await hatToken.balanceOf(staker)).toString(), expectedReward.add(balanceOfStakerBefore).toString());
-
-      // Deposit redeemed existing reward
-      await utils.increaseTime(7*24*3600);
-      await stakingToken.mint(staker,web3.utils.toWei("1"));
-      expectedReward = await calculateExpectedReward(staker);
-      balanceOfStakerBefore = await hatToken.balanceOf(staker);
-      await hatVaults.deposit(0,web3.utils.toWei("1"),{from:staker});
-      assert.equal((await hatToken.balanceOf(staker)).toString(), expectedReward.add(balanceOfStakerBefore).toString());
-      assert.equal(await stakingToken.balanceOf(staker), 0);
-      assert.equal(await stakingToken.balanceOf(hatVaults.address), web3.utils.toWei("4"));
-      await utils.increaseTime(7*24*3600);
-      //withdraw
-      expectedReward = await calculateExpectedReward(staker,safeWithdrawBlocksIncrement);
-      balanceOfStakerBefore = await hatToken.balanceOf(staker);
-      await safeWithdraw(0,web3.utils.toWei("4"),staker);
-      //staker  get stake back
-      assert.equal((await stakingToken.balanceOf(staker)).toString(), web3.utils.toWei("4").toString());
-      assert.equal((await hatToken.balanceOf(staker)).toString(), expectedReward.add(balanceOfStakerBefore).toString());
-    });
-
-    it("hat reward withdraw all balance if reward larger than balance", async () => {
-      await setup(accounts, REAL_REWARD_PER_BLOCK,(await web3.eth.getBlock("latest")).number, [], [0,0, 0, 0,0, 0],10000);
-      var staker = accounts[1];
-      await stakingToken.approve(hatVaults.address,web3.utils.toWei("4"),{from:staker});
-      await stakingToken.mint(staker,web3.utils.toWei("1"));
-      await hatVaults.deposit(0,web3.utils.toWei("1"),{from:staker});
-
-      assert.equal(await hatToken.balanceOf(staker), 0);
-
-      // Deposit redeemed existing reward
-      await stakingToken.mint(staker,web3.utils.toWei("1"));
-      let expectedReward = await calculateExpectedReward(staker);
-
-      var tx = await hatVaults.deposit(0,web3.utils.toWei("1"),{from:staker});
-      assert.equal(tx.logs[0].event, "SendReward");
-      assert.equal(tx.logs[0].args.amount.toString(), expectedReward.toString());
-      assert.equal(tx.logs[0].args.user, staker);
-      assert.equal(tx.logs[0].args.pid, 0);
-      assert.isFalse(tx.logs[0].args.amount.eq(0));
-      assert.equal((await hatToken.balanceOf(staker)).toString(), expectedReward.toString());
-
-      await stakingToken.mint(staker,web3.utils.toWei("1"));
-      expectedReward = await calculateExpectedReward(staker);
-      var balanceOfStakerBefore = await hatToken.balanceOf(staker);
-      await hatVaults.deposit(0,web3.utils.toWei("1"),{from:staker});
-      assert.equal((await hatToken.balanceOf(staker)).toString(), expectedReward.add(balanceOfStakerBefore).toString());
-
-      // Deposit redeemed existing reward
-      await utils.increaseTime(7*24*3600);
-      await stakingToken.mint(staker,web3.utils.toWei("1"));
-      expectedReward = await calculateExpectedReward(staker);
-      balanceOfStakerBefore = await hatToken.balanceOf(staker);
-      await hatVaults.deposit(0,web3.utils.toWei("1"),{from:staker});
-      assert.equal((await hatToken.balanceOf(staker)).toString(), expectedReward.add(balanceOfStakerBefore).toString());
-      assert.equal(await stakingToken.balanceOf(staker), 0);
-      assert.equal(await stakingToken.balanceOf(hatVaults.address), web3.utils.toWei("4"));
-      await utils.increaseTime(7*24*3600);
-      //withdraw
-      await hatVaults.updatePool(0);
-      balanceOfStakerBefore = await hatToken.balanceOf(staker);
-      // Burn tokens so contract doesn't have enough for the whole reward
-      let balanceInPool = await hatToken.balanceOf(hatVaults.address);
-      await hatToken.burnFrom(hatVaults.address, balanceInPool);
-      expectedReward = await calculateExpectedReward(staker,safeWithdrawBlocksIncrement);
-            // try {
-            //       await safeWithdraw(0,web3.utils.toWei("4"),staker);
-            //       assert(false, 'not enough hat tokens to pay');
-            //     } catch (ex) {
-            //       assertVMException(ex);
-            //   }
-      await safeWithdraw(0,web3.utils.toWei("4"),staker);
-      //staker get stake back
-      assert.equal((await stakingToken.balanceOf(staker)).toString(), web3.utils.toWei("4").toString());
-      assert.equal((await hatToken.balanceOf(hatVaults.address)).toString(), '0');
-    });
-
-    it("getMultiplier - from below startblock will revert ", async () => {
-      await setup(accounts, REWARD_PER_BLOCK, 1);
-      try {
-            await hatVaults.getMultiplier(0, 1);
-            assert(false, 'from below startblock will revert ');
-          } catch (ex) {
-            assertVMException(ex);
-        }
-      await setup(accounts, REWARD_PER_BLOCK, 0);
-      assert.equal((await hatVaults.getMultiplier(0, 1)).toNumber(), 4413);
-    });
-
-    it("getMultiplier - from must be <= to", async () => {
-      await setup(accounts, REWARD_PER_BLOCK, 0);
-      try {
-        await hatVaults.getMultiplier(1, 0);
-        assert(false, 'from must be <= to');
-      } catch (ex) {
-        assertVMException(ex);
-      }
-      assert.equal((await hatVaults.getMultiplier(0, 0)).toNumber(), 0);
-    });
-
-    it("setRewardMultipliers", async () => {
-        var rewardMultipliers = [...Array(25)].map(()=>Math.random()*10000|0);
-
-        await setup(accounts, REWARD_PER_BLOCK, 0);
-        try {
-          await hatVaults.setRewardMultipliers(rewardMultipliers ,{from:accounts[1]});
-          assert(false, 'only governance');
-        } catch (ex) {
-            assertVMException(ex);
-        }
-
-        await hatVaults.setRewardMultipliers(rewardMultipliers);
-
-        assert.equal((await hatVaults.getMultiplier(0, 10)).toNumber(), rewardMultipliers[0] * 10);
-        assert.equal((await hatVaults.getMultiplier(0, 15)).toNumber(), (rewardMultipliers[0]* 10) + rewardMultipliers[1] * 5);
-        assert.equal((await hatVaults.getMultiplier(0, 20)).toNumber(), (rewardMultipliers[0] * 10) + (rewardMultipliers[1] * 10));
-        var multiplier = 0;
-        for (let i=0;i<25;i++) {
-          multiplier += rewardMultipliers[i]*10;
-        }
-        multiplier += 750 * rewardMultipliers[rewardMultipliers.length - 1];
-        assert.equal((await hatVaults.getMultiplier(0, 1000)).toNumber(), multiplier);
-    });
-
-    it("getMultiplier - ", async () => {
-
-        var rewardMultipliers = [4413, 4413, 8825, 7788, 6873, 6065, 5353, 4724,
-                                4169, 3679, 3247, 2865, 2528, 2231,
-                                1969, 1738, 1534, 1353, 1194, 1054,
-                                930, 821, 724, 639, 0];
-        await setup(accounts, REWARD_PER_BLOCK, 0);
-        assert.equal((await hatVaults.getMultiplier(0, 10)).toNumber(), rewardMultipliers[0] * 10);
-        assert.equal((await hatVaults.getMultiplier(0, 15)).toNumber(), (rewardMultipliers[0]* 10) + rewardMultipliers[1] * 5);
-        assert.equal((await hatVaults.getMultiplier(0, 20)).toNumber(), (rewardMultipliers[0] * 10) + (rewardMultipliers[1] * 10));
-        var multiplier =0;
-        for (let i=0;i<25;i++) {
-          multiplier += rewardMultipliers[i]*10;
-        }
-        multiplier += 750 * rewardMultipliers[rewardMultipliers.length - 1];
-        assert.equal((await hatVaults.getMultiplier(0, 1000)).toNumber(), multiplier);
-        var staker = accounts[1];
-        assert.equal((await hatVaults.pendingReward(0, staker)).toNumber(), 0);
-
-    });
-=======
   it("getMultiplier - from must be <= to", async () => {
     await setup(accounts, REWARD_PER_BLOCK, 0);
     try {
@@ -1817,6 +1310,46 @@
       assertVMException(ex);
     }
     assert.equal((await hatVaults.getMultiplier(0, 0)).toNumber(), 0);
+  });
+
+  it("setRewardMultipliers", async () => {
+    var rewardMultipliers = [...Array(25)].map(
+      () => (Math.random() * 10000) | 0
+    );
+
+    await setup(accounts, REWARD_PER_BLOCK, 0);
+    try {
+      await hatVaults.setRewardMultipliers(rewardMultipliers, {
+        from: accounts[1],
+      });
+      assert(false, "only governance");
+    } catch (ex) {
+      assertVMException(ex);
+    }
+
+    await hatVaults.setRewardMultipliers(rewardMultipliers);
+
+    assert.equal(
+      (await hatVaults.getMultiplier(0, 10)).toNumber(),
+      rewardMultipliers[0] * 10
+    );
+    assert.equal(
+      (await hatVaults.getMultiplier(0, 15)).toNumber(),
+      rewardMultipliers[0] * 10 + rewardMultipliers[1] * 5
+    );
+    assert.equal(
+      (await hatVaults.getMultiplier(0, 20)).toNumber(),
+      rewardMultipliers[0] * 10 + rewardMultipliers[1] * 10
+    );
+    var multiplier = 0;
+    for (let i = 0; i < 25; i++) {
+      multiplier += rewardMultipliers[i] * 10;
+    }
+    multiplier += 750 * rewardMultipliers[rewardMultipliers.length - 1];
+    assert.equal(
+      (await hatVaults.getMultiplier(0, 1000)).toNumber(),
+      multiplier
+    );
   });
 
   it("getMultiplier - ", async () => {
@@ -1861,9 +1394,10 @@
       rewardMultipliers[0] * 10 + rewardMultipliers[1] * 10
     );
     var multiplier = 0;
-    for (let i = 0; i < 24; i++) {
+    for (let i = 0; i < 25; i++) {
       multiplier += rewardMultipliers[i] * 10;
     }
+    multiplier += 750 * rewardMultipliers[rewardMultipliers.length - 1];
     assert.equal(
       (await hatVaults.getMultiplier(0, 1000)).toNumber(),
       multiplier
@@ -1871,7 +1405,6 @@
     var staker = accounts[1];
     assert.equal((await hatVaults.pendingReward(0, staker)).toNumber(), 0);
   });
->>>>>>> 8fc32259
 
   it("pendingReward + getRewardPerBlock", async () => {
     await setup(accounts);
@@ -2774,13 +2307,6 @@
     await hatVaults.approveClaim(0);
 
     try {
-<<<<<<< HEAD
-        await hatVaults.swapBurnSend(0,accounts[1],web3.utils.toWei("1"),[0,0],{from:accounts[0]});
-        assert(false, 'router return less than minimum');
-      } catch (ex) {
-        assert(ex.message.includes("HVE32"));
-        assertVMException(ex);
-=======
       await hatVaults.swapBurnSend(
         0,
         accounts[1],
@@ -2790,9 +2316,8 @@
       );
       assert(false, "router return less than minimum");
     } catch (ex) {
-      assert(ex.message.includes("wrong amount received"));
-      assertVMException(ex);
->>>>>>> 8fc32259
+      assert(ex.message.includes("HVE32"));
+      assertVMException(ex);
     }
   });
 
@@ -3105,13 +2630,8 @@
       await hatVaults.deposit(i, web3.utils.toWei("1"), { from: staker });
     }
     await utils.mineBlock();
-<<<<<<< HEAD
-    var tx = await hatVaults.massUpdatePools(0,18);
+    var tx = await hatVaults.massUpdatePools(0, 18);
     assert.equal(tx.receipt.gasUsed, 1446604);
-=======
-    var tx = await hatVaults.massUpdatePools(0, 18);
-    assert.equal(tx.receipt.gasUsed, 1517939);
->>>>>>> 8fc32259
   }).timeout(40000);
 
   it("setPool x2", async () => {
@@ -3283,82 +2803,11 @@
     );
 
     var staker = accounts[1];
-<<<<<<< HEAD
-    await stakingToken.approve(hatVaults.address,web3.utils.toWei("2"),{from:staker});
-    await stakingToken.mint(staker,web3.utils.toWei("2"));
-    let stakingToken2 = await ERC20Mock.new("Staking","STK");
-      try {
-            await hatVaults.addPool(100,stakingToken2.address,utils.NULL_ADDRESS,[],[0,0,0,0,0,0],"_descriptionHash",[86400,10]);
-            assert(false, 'committee cannot be zero');
-          } catch (ex) {
-            assertVMException(ex);
-        }
-        try {
-              await hatVaults.addPool(100,stakingToken2.address,accounts[1],[],[0,0,0,0,0,0],"_descriptionHash",[10,86400]);
-              assert(false, 'vesting duration smaller than period');
-            } catch (ex) {
-              assertVMException(ex);
-          }
-
-          try {
-                await hatVaults.addPool(100,stakingToken2.address,accounts[1],[],[0,0,0,0,0,0],"_descriptionHash",[(121*24*3600),10]);
-                assert(false, 'vesting duration is too long');
-              } catch (ex) {
-                assertVMException(ex);
-            }
-
-            try {
-                 await hatVaults.addPool(100,stakingToken2.address,accounts[1],[],[0,0,0,0,0,0],"_descriptionHash",[86400,0]);
-                  assert(false, 'vesting period cannot be zero');
-                } catch (ex) {
-                  assertVMException(ex);
-              }
-    await hatVaults.addPool(100,stakingToken2.address,accounts[1],[],[0,0,0,0,0,0],"_descriptionHash",[86400,10]);
-    await hatVaults.setCommittee(1,accounts[0],{from:accounts[1]});
-    await stakingToken2.approve(hatVaults.address,web3.utils.toWei("1"),{from:staker});
-    await stakingToken2.mint(staker,web3.utils.toWei("1"));
-
-    await hatVaults.deposit(0,web3.utils.toWei("1"),{from:staker});
-    await hatVaults.committeeCheckIn(1,{from:accounts[0]});
-    await hatVaults.deposit(1,web3.utils.toWei("1"),{from:staker});
-
-    await hatVaults.setPool(0,200,true,false,"123");
-
-    var tx = await hatVaults.massUpdatePools(0,2);
-        await hatToken.getPastEvents('Transfer', {
-              fromBlock: tx.blockNumber,
-              toBlock: 'latest'
-          })
-          .then(function(events){
-              assert.equal(events[0].event,"Transfer");
-              assert.equal(events[0].args.from,utils.NULL_ADDRESS);
-              assert.equal(events[0].args.to,hatVaults.address);
-              assert.equal(events.length,2);
-          });
-    assert.equal(Math.round(web3.utils.fromWei(await hatToken.balanceOf(hatVaults.address))),2);
-    // Should be able to add another pool of the same token
-    await hatVaults.addPool(100,stakingToken2.address,accounts[1],[],[0,0,0,0,0,0],"_descriptionHash",[86400,10]);
-  });
-=======
     await stakingToken.approve(hatVaults.address, web3.utils.toWei("2"), {
       from: staker,
     });
     await stakingToken.mint(staker, web3.utils.toWei("2"));
     let stakingToken2 = await ERC20Mock.new("Staking", "STK");
-    try {
-      await hatVaults.addPool(
-        100,
-        stakingToken.address,
-        accounts[1],
-        [],
-        [0, 0, 0, 0, 0, 0],
-        "_descriptionHash",
-        [86400, 10]
-      );
-      assert(false, "add pool with the same token is not allowed");
-    } catch (ex) {
-      assertVMException(ex);
-    }
     try {
       await hatVaults.addPool(
         100,
@@ -3437,7 +2886,6 @@
     await hatVaults.deposit(1, web3.utils.toWei("1"), { from: staker });
 
     await hatVaults.setPool(0, 200, true, false, "123");
->>>>>>> 8fc32259
 
     var tx = await hatVaults.massUpdatePools(0, 2);
     await hatToken
@@ -3456,6 +2904,16 @@
         web3.utils.fromWei(await hatToken.balanceOf(hatVaults.address))
       ),
       2
+    );
+    // Should be able to add another pool of the same token
+    await hatVaults.addPool(
+      100,
+      stakingToken2.address,
+      accounts[1],
+      [],
+      [0, 0, 0, 0, 0, 0],
+      "_descriptionHash",
+      [86400, 10]
     );
   });
 
@@ -3697,68 +3155,7 @@
   });
 
   it("withdraw+ deposit + addition ", async () => {
-<<<<<<< HEAD
-     await setup(accounts);
-     var staker = accounts[1];
-     var staker2 = accounts[5];
-     var rewarder = accounts[6];
-
-     await stakingToken.approve(hatVaults.address,web3.utils.toWei("3000000"),{from:rewarder});
-     await stakingToken.approve(hatVaults.address,web3.utils.toWei("4"),{from:staker});
-     await stakingToken.approve(hatVaults.address,web3.utils.toWei("2"),{from:staker2});
-
-     await stakingToken.mint(rewarder,web3.utils.toWei("3000000"));
-     await stakingToken.mint(staker,web3.utils.toWei("1"));
-     await stakingToken.mint(staker2,web3.utils.toWei("2"));
-
-     assert.equal(await stakingToken.balanceOf(staker), web3.utils.toWei("1"));
-     assert.equal(await hatToken.balanceOf(hatVaults.address), 0);
-     try {
-             await hatVaults.rewardDepositors(0,web3.utils.toWei("3"),{from:rewarder});
-             assert(false, 'no depositors  yet');
-           } catch (ex) {
-             assert(ex.message.includes("HVE11"));
-             assertVMException(ex);
-     }
-     await hatVaults.deposit(0,web3.utils.toWei("1"),{from:staker});
-     await hatVaults.deposit(0,web3.utils.toWei("2"),{from:staker2});
-     await utils.increaseTime(7*24*3600);
-     await advanceToNoneSaftyPeriod();
-
-     await hatVaults.withdrawRequest(0,{from:staker});
-     assert.equal(await hatVaults.withdrawRequests(0,staker),
-     (await web3.eth.getBlock("latest")).timestamp +(7*24*3600));
-     await hatVaults.withdrawRequest(0,{from:staker2});
-
-     await utils.increaseTime(7*24*3600);
-
-     try {
-            await hatVaults.rewardDepositors(0,web3.utils.toWei("3000000"),{from:rewarder});
-            assert(false, 'amount to reward is too big');
-          } catch (ex) {
-            assert(ex.message.includes("HVE11"));
-            assertVMException(ex);
-     }
-
-     var tx = await hatVaults.rewardDepositors(0,web3.utils.toWei("3"),{from:rewarder});
-     assert.equal(tx.logs[0].event,"RewardDepositors");
-     assert.equal(tx.logs[0].args._pid,0);
-     assert.equal(tx.logs[0].args._amount,web3.utils.toWei("3"));
-     assert.equal((await hatVaults.poolInfo(0)).balance,web3.utils.toWei("6"));
-     await stakingToken.mint(hatVaults.address,web3.utils.toWei("100"));
-     assert.equal((await stakingToken.balanceOf(staker)).toString(),0);
-     await hatVaults.withdraw(0,web3.utils.toWei("1"),{from:staker});
-     await hatVaults.withdraw(0,web3.utils.toWei("2"),{from:staker2});
-     assert.equal((await stakingToken.balanceOf(staker)).toString(),web3.utils.toWei("2"));
-     assert.equal((await stakingToken.balanceOf(staker2)).toString(),web3.utils.toWei("4"));
- });
-
-
- it("withdraw+ deposit + addition HAT ", async () => {
-    await setup(accounts, REAL_REWARD_PER_BLOCK, (await web3.eth.getBlock("latest")).number);
-=======
     await setup(accounts);
->>>>>>> 8fc32259
     var staker = accounts[1];
     var staker2 = accounts[5];
     var rewarder = accounts[6];
@@ -3785,7 +3182,7 @@
       });
       assert(false, "no depositors  yet");
     } catch (ex) {
-      assert(ex.message.includes("amount to reward is too big"));
+      assert(ex.message.includes("HVE11"));
       assertVMException(ex);
     }
     await hatVaults.deposit(0, web3.utils.toWei("1"), { from: staker });
@@ -3808,7 +3205,7 @@
       });
       assert(false, "amount to reward is too big");
     } catch (ex) {
-      assert(ex.message.includes("amount to reward is too big"));
+      assert(ex.message.includes("HVE11"));
       assertVMException(ex);
     }
 
