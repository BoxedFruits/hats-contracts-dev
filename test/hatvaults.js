const HATVaults = artifacts.require("./HATVaults.sol");
const HATPoolsUpdater = artifacts.require("./HATPoolsUpdater.sol");
const HATTokenMock = artifacts.require("./HATTokenMock.sol");
const ERC20Mock = artifacts.require("./ERC20Mock.sol");
const UniSwapV3RouterMock = artifacts.require("./UniSwapV3RouterMock.sol");
const TokenLockFactory = artifacts.require("./TokenLockFactory.sol");
const HATTokenLock = artifacts.require("./HATTokenLock.sol");
const PoolsManagerMock = artifacts.require("./PoolsManagerMock.sol");
const utils = require("./utils.js");
const ISwapRouter = new ethers.utils.Interface(UniSwapV3RouterMock.abi);


var hatVaults;
var hatPoolsUpdater;
var hatToken;
var router;
var stakingToken;
var REWARD_PER_BLOCK = "10";
var REAL_REWARD_PER_BLOCK = "0.0161856448";
var tokenLockFactory;
let safeWithdrawBlocksIncrement = 3;
let hatVaultsExpectedHatsBalance;
const setup = async function(
  accounts,
  reward_per_block = REWARD_PER_BLOCK,
  startBlock = 0,
  bountyLevels = [],
  bountySplit = [0, 0, 0, 0, 0, 0],
  halvingAfterBlock = 10,
  routerReturnType = 0,
  allocPoint = 100,
  weth = false,
  rewardInVaults = 2500000
) {
  hatToken = await HATTokenMock.new(accounts[0], utils.TIME_LOCK_DELAY);
  stakingToken = await ERC20Mock.new("Staking", "STK");
  var wethAddress = utils.NULL_ADDRESS;
  if (weth) {
    wethAddress = stakingToken.address;
  }
  router = await UniSwapV3RouterMock.new(routerReturnType, wethAddress);
  var tokenLock = await HATTokenLock.new();
  tokenLockFactory = await TokenLockFactory.new(tokenLock.address);

  hatVaults = await HATVaults.new(
    hatToken.address,
    web3.utils.toWei(reward_per_block),
    startBlock,
    halvingAfterBlock,
    accounts[0],
    [router.address],
    tokenLockFactory.address
  );
  hatPoolsUpdater = await HATPoolsUpdater.new(hatVaults.address);
  await utils.setMinter(hatToken, accounts[0], web3.utils.toWei((2500000 + rewardInVaults).toString()));
  await hatToken.mint(router.address, web3.utils.toWei("2500000"));
  await hatToken.mint(accounts[0], web3.utils.toWei(rewardInVaults.toString()));
  await hatToken.approve(hatVaults.address, web3.utils.toWei(rewardInVaults.toString()));
  var tx = await hatVaults.depositHATReward(web3.utils.toWei(rewardInVaults.toString()));
  assert.equal(tx.logs[0].event, "DepositHATReward");
  assert.equal(tx.logs[0].args._amount, web3.utils.toWei(rewardInVaults.toString()));
  hatVaultsExpectedHatsBalance = rewardInVaults;
  await hatVaults.addPool(
    allocPoint,
    stakingToken.address,
    accounts[1],
    bountyLevels,
    bountySplit,
    "_descriptionHash",
    [86400, 10],
    false,
    true
  );
  await hatVaults.committeeCheckIn(0, { from: accounts[1] });
};

function assertVMException(error, expectedError="") {
  let condition =
    error.message.search("VM Exception") > -1 ||
    error.message.search("Transaction reverted") > -1;
  assert.isTrue(
    condition,
    "Expected a VM Exception, got this instead:" + error.message
  );
  if (expectedError) {
    assert(
      error.message === "VM Exception while processing transaction: reverted with reason string '" + expectedError + "'",
      "Expected error to be: " + expectedError + ", got this instead:" + error.message
    );
  }
}

contract("HatVaults", (accounts) => {
  //this function will increment 4 blocks in local testnet
  async function safeWithdraw(pid, amount, staker) {
    let withdrawPeriod = (
      await hatVaults.generalParameters()
    ).withdrawPeriod.toNumber();
    let safetyPeriod = (
      await hatVaults.generalParameters()
    ).safetyPeriod.toNumber();

    //increase time for the case there is already pending request ..so make sure start a new one..
    await utils.increaseTime(7 * 24 * 3600);
    await hatVaults.withdrawRequest(pid, { from: staker });
    //increase time for pending period
    await utils.increaseTime(7 * 24 * 3600);
    let currentTimeStamp = (await web3.eth.getBlock("latest")).timestamp;
    if (currentTimeStamp % (withdrawPeriod + safetyPeriod) >= withdrawPeriod) {
      await utils.increaseTime(
        (currentTimeStamp % (withdrawPeriod + safetyPeriod)) +
          safetyPeriod -
          withdrawPeriod
      );
    }
    return await hatVaults.withdraw(pid, amount, { from: staker });
  }

  async function advanceToSaftyPeriod() {
    let currentTimeStamp = (await web3.eth.getBlock("latest")).timestamp;

    let withdrawPeriod = (
      await hatVaults.generalParameters()
    ).withdrawPeriod.toNumber();
    let safetyPeriod = (
      await hatVaults.generalParameters()
    ).safetyPeriod.toNumber();

    if (currentTimeStamp % (withdrawPeriod + safetyPeriod) < withdrawPeriod) {
      await utils.increaseTime(
        withdrawPeriod - (currentTimeStamp % (withdrawPeriod + safetyPeriod))
      );
    }
  }

  //advanced time to a withdraw enable period
  async function advanceToNoneSaftyPeriod() {
    let currentTimeStamp = (await web3.eth.getBlock("latest")).timestamp;
    let withdrawPeriod = (
      await hatVaults.generalParameters()
    ).withdrawPeriod.toNumber();
    let safetyPeriod = (
      await hatVaults.generalParameters()
    ).safetyPeriod.toNumber();
    if (currentTimeStamp % (withdrawPeriod + safetyPeriod) >= withdrawPeriod) {
      await utils.increaseTime(
        (currentTimeStamp % (withdrawPeriod + safetyPeriod)) +
          safetyPeriod -
          withdrawPeriod
      );
    }
  }

  async function calculateExpectedReward(staker, operationBlocksIncrement = 0) {
    let currentBlockNumber = (await web3.eth.getBlock("latest")).number;
    let lastRewardBlock = (await hatVaults.poolInfos(0)).lastRewardBlock;
    let allocPoint = (await hatVaults.poolInfos(0)).allocPoint;
    let rewardPerShare = new web3.utils.BN(
      (await hatVaults.poolInfos(0)).rewardPerShare
    );
    let onee12 = new web3.utils.BN("1000000000000");
    let stakerAmount = (await hatVaults.userInfo(0, staker)).shares;
    let globalUpdatesLen = await hatVaults.getGlobalPoolUpdatesLength();
    let totalAllocPoint = (
      await hatVaults.globalPoolUpdates(globalUpdatesLen - 1)
    ).totalAllocPoint;
    let poolReward = await hatVaults.getRewardForBlocksRange(
      lastRewardBlock,
      currentBlockNumber + 1 + operationBlocksIncrement,
      allocPoint,
      totalAllocPoint
    );
    let lpSupply = await stakingToken.balanceOf(hatVaults.address);
    rewardPerShare = rewardPerShare.add(poolReward.mul(onee12).div(lpSupply));
    let rewardDebt = (await hatVaults.userInfo(0, staker)).rewardDebt;
    return stakerAmount
      .mul(rewardPerShare)
      .div(onee12)
      .sub(rewardDebt);
  }

  async function safeEmergencyWithdraw(pid, staker) {
    let withdrawPeriod = (
      await hatVaults.generalParameters()
    ).withdrawPeriod.toNumber();
    let safetyPeriod = (
      await hatVaults.generalParameters()
    ).safetyPeriod.toNumber();
    //increase time for the case there is already pending request ..so make sure start a new one..
    await utils.increaseTime(7 * 24 * 3600);
    await hatVaults.withdrawRequest(pid, { from: staker });
    //increase time for pending period
    await utils.increaseTime(7 * 24 * 3600);
    let currentTimeStamp = (await web3.eth.getBlock("latest")).timestamp;
    if (currentTimeStamp % (withdrawPeriod + safetyPeriod) >= withdrawPeriod) {
      await utils.increaseTime(
        (currentTimeStamp % (withdrawPeriod + safetyPeriod)) +
          safetyPeriod -
          withdrawPeriod
      );
    }
    return await hatVaults.emergencyWithdraw(pid, { from: staker });
  }

  async function unSafeEmergencyWithdraw(pid, staker) {
    let currentTimeStamp = (await web3.eth.getBlock("latest")).timestamp;
    let withdrawPeriod = (
      await hatVaults.generalParameters()
    ).withdrawPeriod.toNumber();
    let safetyPeriod = (
      await hatVaults.generalParameters()
    ).safetyPeriod.toNumber();
    if (currentTimeStamp % (withdrawPeriod + safetyPeriod) >= withdrawPeriod) {
      await utils.increaseTime(
        (currentTimeStamp % (withdrawPeriod + safetyPeriod)) +
          safetyPeriod -
          withdrawPeriod
      );
    }
    return await hatVaults.emergencyWithdraw(pid, { from: staker });
  }

  async function unSafeWithdraw(pid, amount, staker) {
    let currentTimeStamp = (await web3.eth.getBlock("latest")).timestamp;
    let withdrawPeriod = (
      await hatVaults.generalParameters()
    ).withdrawPeriod.toNumber();
    let safetyPeriod = (
      await hatVaults.generalParameters()
    ).safetyPeriod.toNumber();
    if (currentTimeStamp % (withdrawPeriod + safetyPeriod) >= withdrawPeriod) {
      await utils.increaseTime(
        (currentTimeStamp % (withdrawPeriod + safetyPeriod)) +
          safetyPeriod -
          withdrawPeriod
      );
    }
    return await hatVaults.withdraw(pid, amount, { from: staker });
  }

  it("constructor", async () => {
    await setup(accounts);
    assert.equal(await stakingToken.name(), "Staking");
    assert.equal(await hatVaults.governance(), accounts[0]);
  });

  it("setCommitte", async () => {
    await setup(accounts);
    assert.equal(await hatVaults.committees(0), accounts[1]);

    try {
      await hatVaults.setCommittee(0, utils.NULL_ADDRESS, {
        from: accounts[1],
      });
      assert(false, "cannot set zero address committee");
    } catch (ex) {
      assertVMException(ex, "HVE21");
    }

    await hatVaults.setCommittee(0, accounts[2], { from: accounts[1] });

    assert.equal(await hatVaults.committees(0), accounts[2]);

    try {
      await hatVaults.setCommittee(0, accounts[2], { from: accounts[1] });
      assert(false, "cannot set committee from non committee account");
    } catch (ex) {
      assertVMException(ex, "HVE01");
    }

    //set other pool with different committee
    let bountyLevels = [];
    let bountySplit = [0, 0, 0, 0, 0, 0];
    var stakingToken2 = await ERC20Mock.new("Staking", "STK");
    await hatVaults.addPool(
      100,
      stakingToken2.address,
      accounts[1],
      bountyLevels,
      bountySplit,
      "_descriptionHash",
      [86400, 10],
      false,
      true
    );

    await hatVaults.setCommittee(1, accounts[1]);

    assert.equal(await hatVaults.committees(1), accounts[1]);
    var staker = accounts[1];
    await stakingToken2.approve(hatVaults.address, web3.utils.toWei("4"), {
      from: staker,
    });
    await stakingToken2.mint(staker, web3.utils.toWei("1"));
    try {
      await hatVaults.deposit(1, web3.utils.toWei("1"), { from: staker });
      assert(false, "cannot deposit before committee check in");
    } catch (ex) {
      assertVMException(ex, "HVE40");
    }

    try {
      await hatVaults.committeeCheckIn(1, { from: accounts[0] });
      assert(false, "only committee can check in");
    } catch (ex) {
      assertVMException(ex, "HVE01");
    }
    let tx = await hatVaults.committeeCheckIn(1, { from: accounts[1] });
    assert.equal(tx.logs[0].event, "CommitteeCheckedIn");
    assert.equal(tx.logs[0].args._pid, 1);

    await hatVaults.deposit(1, web3.utils.toWei("1"), { from: staker });

    try {
      await hatVaults.setCommittee(1, accounts[2]);
      assert(false, "committee already checked in");
    } catch (ex) {
      assertVMException(ex, "HVE22");
    }
    await hatVaults.setCommittee(1, accounts[2], { from: accounts[1] });
    await hatVaults.setCommittee(1, accounts[1], { from: accounts[2] });
  });

  it("dismiss can be called by anyone after 5 weeks delay", async () => {
    var staker = accounts[1];
    await setup(
      accounts,
      REWARD_PER_BLOCK,
      0,
      [0, 0, 0, 0],
      [8000, 1000, 100, 100, 100, 700]
    );

    await advanceToSaftyPeriod();
    await stakingToken.approve(hatVaults.address, web3.utils.toWei("1"), {
      from: staker,
    });
    await stakingToken.mint(staker, web3.utils.toWei("1"));
    await hatVaults.deposit(0, web3.utils.toWei("1"), { from: staker });
    await hatVaults.submitClaim(0, accounts[2], 3, {
      from: accounts[1],
    });
    try {
      await hatVaults.dismissClaim(0, { from: accounts[1] });
      assert(false, "only governance can dismiss before delay");
    } catch (ex) {
      assertVMException(ex, "HVE09");
    }
    await utils.increaseTime(1);
    await utils.increaseTime(5 * 7 * 24 * 60 * 60);
    var tx = await hatVaults.dismissClaim(0, { from: accounts[1] });
    assert.equal(tx.logs[0].event, "DismissClaim");
    assert.equal(tx.logs[0].args._pid, 0);
  });

  it("custom bountyLevels with 0", async () => {
    var staker = accounts[1];
    await setup(
      accounts,
      REWARD_PER_BLOCK,
      0,
      [0, 0, 0, 0],
      [8000, 1000, 100, 100, 100, 700]
    );
    assert.equal((await hatVaults.getBountyLevels(0)).length, 4);
    assert.equal((await hatVaults.getBountyLevels(0))[0].toString(), "0");
    assert.equal((await hatVaults.getBountyLevels(0))[1].toString(), "0");
    assert.equal((await hatVaults.getBountyLevels(0))[2].toString(), "0");
    assert.equal((await hatVaults.getBountyLevels(0))[3].toString(), "0");
    tx = await hatVaults.setPendingBountyLevels(
      0,
      [1500, 3000, 4500, 9000, 0],
      { from: accounts[1] }
    );
    assert.equal(tx.logs[0].event, "SetPendingBountyLevels");
    assert.equal(tx.logs[0].args._pid, 0);
    assert.equal(tx.logs[0].args._bountyLevels[1], 3000);

    await utils.increaseTime(1);
    await utils.increaseTime(3600 * 24 * 2);
    tx = await hatVaults.setBountyLevels(0, { from: accounts[1] });
    assert.equal(tx.logs[0].args._bountyLevels[4], 0);
    await advanceToSaftyPeriod();
    await stakingToken.approve(hatVaults.address, web3.utils.toWei("1"), {
      from: staker,
    });
    await stakingToken.mint(staker, web3.utils.toWei("1"));
    await hatVaults.deposit(0, web3.utils.toWei("1"), { from: staker });
    await hatVaults.submitClaim(0, accounts[2], 4, {
      from: accounts[1],
    });
    var tx = await hatVaults.dismissClaim(0);
    assert.equal(tx.logs[0].event, "DismissClaim");
    assert.equal(tx.logs[0].args._pid, 0);
    await hatVaults.submitClaim(0, accounts[2], 4, {
      from: accounts[1],
    });
    assert.equal(
      await stakingToken.balanceOf(hatVaults.address),
      web3.utils.toWei("1")
    );
    await hatVaults.approveClaim(0);
    assert.equal(
      await stakingToken.balanceOf(hatVaults.address),
      web3.utils.toWei("1")
    );
  });

  it("custom bountySplit and bountyLevels", async () => {
    try {
      await setup(
        accounts,
        REWARD_PER_BLOCK,
        0,
        [3000, 5000, 7000, 9000],
        [9000, 0, 200, 0, 100, 800]
      );
      assert(false, "cannot init with rewardSplit > 10000");
    } catch (ex) {
      assertVMException(ex, "HVE29");
    }

    try {
      await setup(
        accounts,
        REWARD_PER_BLOCK,
        0,
        [3000, 5000, 7000, 9000],
        [8000, 0, 100, 0, 100, 700]
      );
      assert(false, "cannot init with rewardSplit < 10000");
    } catch (ex) {
      assertVMException(ex, "HVE29");
    }

    try {
      await setup(
        accounts,
        REWARD_PER_BLOCK,
        0,
        [3000, 5000, 7000, 11000],
        [8000, 0, 100, 0, 100, 800]
      );
      assert(false, "cannot init with rewardLevel > 10000");
    } catch (ex) {
      assertVMException(ex, "HVE33");
    }

    await setup(
      accounts,
      REWARD_PER_BLOCK,
      0,
      [3000, 5000, 7000, 9000],
      [8000, 1000, 100, 100, 100, 700]
    );
    assert.equal((await hatVaults.getBountyLevels(0)).length, 4);
    assert.equal(
      (await hatVaults.getBountyLevels(0))[0].toString(),
      "3000"
    );
    assert.equal(
      (await hatVaults.getBountyLevels(0))[1].toString(),
      "5000"
    );
    assert.equal(
      (await hatVaults.getBountyLevels(0))[2].toString(),
      "7000"
    );
    assert.equal(
      (await hatVaults.getBountyLevels(0))[3].toString(),
      "9000"
    );
    assert.equal(
      (await hatVaults.bountyInfos(0)).bountySplit.hacker.toString(),
      "1000"
    );
    assert.equal(
      (
        await hatVaults.bountyInfos(0)
      ).bountySplit.hackerVested.toString(),
      "8000"
    );

    assert.equal(
      (
        await hatVaults.bountyInfos(0)
      ).bountySplit.committee.toString(),
      "100"
    );
    assert.equal(
      (await hatVaults.bountyInfos(0)).bountySplit.swapAndBurn.toString(),
      "100"
    );
    assert.equal(
      (
        await hatVaults.bountyInfos(0)
      ).bountySplit.governanceHat.toString(),
      "100"
    );
    assert.equal(
      (
        await hatVaults.bountyInfos(0)
      ).bountySplit.hackerHat.toString(),
      "700"
    );

    try {
      await hatVaults.setPendingBountyLevels(
        0,
        [1500, 3000, 4500, 9000, 11000],
        { from: accounts[1] }
      );
      assert(false, "bounty level can't be more than 10000");
    } catch (ex) {
      assertVMException(ex, "HVE33");
    }
    try {
      await hatVaults.setPendingBountyLevels(
        0,
        [1500, 3000, 4500, 9000, 10000],
        { from: accounts[2] }
      );
      assert(false, "only committee");
    } catch (ex) {
      assertVMException(ex, "HVE01");
    }
    try {
      await hatVaults.setBountyLevels(0, { from: accounts[1] });
      assert(false, "no pending");
    } catch (ex) {
      assertVMException(ex, "HVE19");
    }
    try {
      await hatVaults.setPendingBountyLevels(
        0,
        [1500, 3000, 4500, 9000, 10000],
        { from: accounts[1] }
      );
      assert(false, "bounty level should be less than 10000");
    } catch (ex) {
      assertVMException(ex, "HVE33");
    }
    tx = await hatVaults.setPendingBountyLevels(
      0,
      [1500, 3000, 4500, 9000, 9999],
      { from: accounts[1] }
    );
    assert.equal(tx.logs[0].event, "SetPendingBountyLevels");
    assert.equal(tx.logs[0].args._pid, 0);
    assert.equal(tx.logs[0].args._bountyLevels[1], 3000);

    await utils.increaseTime(1);
    try {
      await hatVaults.setBountyLevels(0, { from: accounts[1] });
      assert(false, "no delay yet");
    } catch (ex) {
      assertVMException(ex, "HVE20");
    }
    await utils.increaseTime(3600 * 24 * 2);
    try {
      await hatVaults.setBountyLevels(0, { from: accounts[0] });
      assert(false, "onlyCommittee");
    } catch (ex) {
      assertVMException(ex, "HVE01");
    }
    tx = await hatVaults.setBountyLevels(0, { from: accounts[1] });
    assert.equal(tx.logs[0].event, "SetBountyLevels");
    assert.equal(tx.logs[0].args._pid, 0);
    assert.equal(tx.logs[0].args._bountyLevels[1], 3000);

    await advanceToNoneSaftyPeriod();

    try {
      await hatVaults.setBountySplit(0, [7000, 0, 1000, 1100, 0, 901]);
      assert(false, "cannot init with bountySplit > 10000");
    } catch (ex) {
      assertVMException(ex, "HVE29");
    }
    await hatVaults.setBountySplit(0, [6000, 0, 1000, 2200, 0, 800]);
    assert.equal((await hatVaults.getBountyLevels(0)).length, 5);
    assert.equal(
      (await hatVaults.getBountyLevels(0))[0].toString(),
      "1500"
    );
    assert.equal(
      (await hatVaults.getBountyLevels(0))[1].toString(),
      "3000"
    );
    assert.equal(
      (await hatVaults.getBountyLevels(0))[2].toString(),
      "4500"
    );
    assert.equal(
      (await hatVaults.getBountyLevels(0))[3].toString(),
      "9000"
    );
    assert.equal(
      (await hatVaults.getBountyLevels(0))[4].toString(),
      "9999"
    );
    assert.equal(
      (await hatVaults.bountyInfos(0)).bountySplit.hacker.toString(),
      "0"
    );
    assert.equal(
      (
        await hatVaults.bountyInfos(0)
      ).bountySplit.hackerVested.toString(),
      "6000"
    );

    assert.equal(
      (
        await hatVaults.bountyInfos(0)
      ).bountySplit.committee.toString(),
      "1000"
    );
    assert.equal(
      (await hatVaults.bountyInfos(0)).bountySplit.swapAndBurn.toString(),
      "2200"
    );
    assert.equal(
      (
        await hatVaults.bountyInfos(0)
      ).bountySplit.hackerHat.toString(),
      "800"
    );
    await advanceToSaftyPeriod();
    await hatVaults.submitClaim(0, accounts[2], 4, {
      from: accounts[1],
    });
    try {
      await hatVaults.setPendingBountyLevels(0, [], { from: accounts[1] });
      assert(false, "there is already pending approval");
    } catch (ex) {
      assertVMException(ex, "HVE02");
    }
    try {
      await hatVaults.setBountySplit(0, [6000, 0, 1000, 1100, 1, 800]);
      assert(false, "cannot set split while there is pending approval");
    } catch (ex) {
      assertVMException(ex, "HVE02");
    }
    var tx = await hatVaults.dismissClaim(0);
    assert.equal(tx.logs[0].event, "DismissClaim");
    assert.equal(tx.logs[0].args._pid, 0);
    try {
      await hatVaults.setBountySplit(0, [6000, 0, 1000, 1100, 1, 800]);
      assert(false, "cannot set split while in safety period");
    } catch (ex) {
      assertVMException(ex, "HVE03");
    }
    await advanceToNoneSaftyPeriod();

    await hatVaults.setBountySplit(0, [6000, 0, 1000, 1000, 1200, 800]);

    await hatVaults.setPendingBountyLevels(0, [], { from: accounts[1] });

    await utils.increaseTime(24 * 3600 * 2);
    await hatVaults.setBountyLevels(0, { from: accounts[1] });
    assert.equal((await hatVaults.getBountyLevels(0)).length, 4);
    assert.equal(
      (await hatVaults.getBountyLevels(0))[0].toString(),
      "2000"
    );
    assert.equal(
      (await hatVaults.getBountyLevels(0))[1].toString(),
      "4000"
    );
    assert.equal(
      (await hatVaults.getBountyLevels(0))[2].toString(),
      "6000"
    );
    assert.equal(
      (await hatVaults.getBountyLevels(0))[3].toString(),
      "8000"
    );
  });

  it("zero totalAllocPoints", async () => {
    await setup(
      accounts,
      REWARD_PER_BLOCK,
      0,
      [3000, 5000, 7000, 9000],
      [8000, 1000, 100, 100, 100, 700],
      10,
      0,
      0
    );

    var staker = accounts[1];

    await stakingToken.approve(hatVaults.address, web3.utils.toWei("1"), {
      from: staker,
    });

    await stakingToken.mint(staker, web3.utils.toWei("1"));
    assert.equal(await stakingToken.balanceOf(staker), web3.utils.toWei("1"));
    assert.equal(await hatToken.balanceOf(hatVaults.address), web3.utils.toWei(hatVaultsExpectedHatsBalance.toString()));

    await hatVaults.deposit(0, web3.utils.toWei("1"), { from: staker });
    await hatVaults.updatePool(0);
  });

  it("deposit less than 1e6", async () => {
    await setup(accounts);
    var staker = accounts[1];

    await stakingToken.approve(hatVaults.address, web3.utils.toWei("1"), {
      from: staker,
    });

    await stakingToken.mint(staker, web3.utils.toWei("1"));
    assert.equal(await stakingToken.balanceOf(staker), web3.utils.toWei("1"));
    assert.equal(await hatToken.balanceOf(hatVaults.address), web3.utils.toWei(hatVaultsExpectedHatsBalance.toString()));

    try {
      await hatVaults.deposit(0, "999999", { from: staker });
      assert(false, "cannot deposit less than 1e6");
    } catch (ex) {
      assertVMException(ex, "HVE27");
    }
    await hatVaults.deposit(0, "1000000", { from: staker });
    assert.equal(await stakingToken.balanceOf(hatVaults.address), "1000000");
  });

  it("withdrawn", async () => {
    await setup(accounts);
    var staker = accounts[1];

    await stakingToken.approve(hatVaults.address, web3.utils.toWei("1"), {
      from: staker,
    });

    await stakingToken.mint(staker, web3.utils.toWei("1"));
    assert.equal(await stakingToken.balanceOf(staker), web3.utils.toWei("1"));
    assert.equal(await hatToken.balanceOf(hatVaults.address), web3.utils.toWei(hatVaultsExpectedHatsBalance.toString()));
    await hatVaults.setPool(0, 100, true, true, "_descriptionHash");
    try {
      await hatVaults.deposit(0, web3.utils.toWei("1"), { from: staker });
      assert(false, "cannot deposit to paused pool");
    } catch (ex) {
      assertVMException(ex, "HVE26");
    }
    await hatVaults.setPool(0, 100, true, false, "_descriptionHash");
    try {
      await hatVaults.deposit(0, "999999", { from: staker });
      assert(false, "cannot deposit less than 1e6");
    } catch (ex) {
      assertVMException(ex, "HVE27");
    }
    await hatVaults.deposit(0, web3.utils.toWei("1"), { from: staker });
    await utils.increaseTime(7 * 24 * 3600);
    await advanceToSaftyPeriod();
    await hatVaults.submitClaim(0, accounts[2], 3, {
      from: accounts[1],
    });

    try {
      await safeWithdraw(0, web3.utils.toWei("1"), staker);
      assert(false, "cannot withdraw while pending approval exists");
    } catch (ex) {
      assertVMException(ex, "HVE02");
    }

    var tx = await hatVaults.dismissClaim(0);
    assert.equal(tx.logs[0].event, "DismissClaim");
    assert.equal(tx.logs[0].args._pid, 0);
    let currentBlockNumber = (await web3.eth.getBlock("latest")).number;

    let lastRewardBlock = (await hatVaults.poolInfos(0)).lastRewardBlock;
    let rewardPerShare = new web3.utils.BN(
      (await hatVaults.poolInfos(0)).rewardPerShare
    );
    let onee12 = new web3.utils.BN("1000000000000");
    let stakeVaule = new web3.utils.BN(web3.utils.toWei("1"));
    let totalAllocPoint = 100;
    let poolReward = await hatVaults.getRewardForBlocksRange(
      lastRewardBlock,
      currentBlockNumber + 1 + safeWithdrawBlocksIncrement,
      100,
      totalAllocPoint
    );
    rewardPerShare = rewardPerShare.add(poolReward.mul(onee12).div(stakeVaule));
    let expectedReward = stakeVaule.mul(rewardPerShare).div(onee12);
    await safeWithdraw(0, web3.utils.toWei("1"), staker);
    //staker  get stake back
    assert.equal(await stakingToken.balanceOf(staker), web3.utils.toWei("1"));
    assert.equal(
      (await hatToken.balanceOf(staker)).toString(),
      expectedReward.toString()
    );
    //withdraw with 0
    await safeWithdraw(0, 0, staker);
    assert.equal(await stakingToken.balanceOf(staker), web3.utils.toWei("1"));
    assert.equal(
      (await hatToken.balanceOf(staker)).toString(),
      expectedReward.toString()
    );
  });

  it("setWithdrawSafetyPeriod", async () => {
    await setup(accounts);
    try {
      await hatVaults.setWithdrawSafetyPeriod(60 * 60, 60 * 30, {
        from: accounts[1],
      });
      assert(false, "only gov");
    } catch (ex) {
      assertVMException(ex, "only governance");
    }

    try {
      await hatVaults.setWithdrawSafetyPeriod(60 * 60 - 1, 60 * 30);
      assert(false, "withdraw period must be >= 1 hour");
    } catch (ex) {
      assertVMException(ex, "HVE12");
    }

    try {
      await hatVaults.setWithdrawSafetyPeriod(60 * 60, 60 * 60 * 6 + 1);
      assert(false, "safety period must be <= 6 hours");
    } catch (ex) {
      assertVMException(ex, "HVE13");
    }

    var tx = await hatVaults.setWithdrawSafetyPeriod(60 * 60, 60 * 30);

    assert.equal((await hatVaults.generalParameters()).withdrawPeriod, 60 * 60);
    assert.equal((await hatVaults.generalParameters()).safetyPeriod, 60 * 30);
    assert.equal(tx.logs[0].event, "SetWithdrawSafetyPeriod");
    assert.equal(tx.logs[0].args._withdrawPeriod, 60 * 60);
    assert.equal(tx.logs[0].args._safetyPeriod, 60 * 30);

    var staker = accounts[1];

    await stakingToken.approve(hatVaults.address, web3.utils.toWei("1"), {
      from: staker,
    });

    await stakingToken.mint(staker, web3.utils.toWei("1"));
    assert.equal(await stakingToken.balanceOf(staker), web3.utils.toWei("1"));
    assert.equal(await hatToken.balanceOf(hatVaults.address), web3.utils.toWei(hatVaultsExpectedHatsBalance.toString()));
    await hatVaults.deposit(0, web3.utils.toWei("1"), { from: staker });
    await utils.increaseTime(7 * 24 * 3600);

    let withdrawPeriod = 60 * 60;
    let safetyPeriod = 60 * 30;

    let currentTimeStamp = (await web3.eth.getBlock("latest")).timestamp;

    if (currentTimeStamp % (withdrawPeriod + safetyPeriod) < withdrawPeriod) {
      await utils.increaseTime(
        withdrawPeriod - (currentTimeStamp % (withdrawPeriod + safetyPeriod))
      );
    }

    await hatVaults.submitClaim(0, accounts[2], 3, {
      from: accounts[1],
    });
    try {
      await safeWithdraw(0, web3.utils.toWei("1"), staker);
      assert(false, "cannot withdraw while pending approval exists");
    } catch (ex) {
      assertVMException(ex, "HVE02");
    }

    tx = await hatVaults.dismissClaim(0);
    assert.equal(tx.logs[0].event, "DismissClaim");
    assert.equal(tx.logs[0].args._pid, 0);
    let currentBlockNumber = (await web3.eth.getBlock("latest")).number;

    let lastRewardBlock = (await hatVaults.poolInfos(0)).lastRewardBlock;
    let rewardPerShare = new web3.utils.BN(
      (await hatVaults.poolInfos(0)).rewardPerShare
    );
    let onee12 = new web3.utils.BN("1000000000000");
    let stakeVaule = new web3.utils.BN(web3.utils.toWei("1"));
    let totalAllocPoint = 100;
    let poolReward = await hatVaults.getRewardForBlocksRange(
      lastRewardBlock,
      currentBlockNumber + 1 + safeWithdrawBlocksIncrement,
      100,
      totalAllocPoint
    );
    rewardPerShare = rewardPerShare.add(poolReward.mul(onee12).div(stakeVaule));
    let expectedReward = stakeVaule.mul(rewardPerShare).div(onee12);
    await safeWithdraw(0, web3.utils.toWei("1"), staker);
    //staker  get stake back
    assert.equal(await stakingToken.balanceOf(staker), web3.utils.toWei("1"));
    assert.equal(
      (await hatToken.balanceOf(staker)).toString(),
      expectedReward.toString()
    );
    //withdraw with 0
    await safeWithdraw(0, 0, staker);
    assert.equal(await stakingToken.balanceOf(staker), web3.utils.toWei("1"));
    assert.equal(
      (await hatToken.balanceOf(staker)).toString(),
      expectedReward.toString()
    );
  });

  it("set withdrawn request params ", async () => {
    await setup(accounts);
    assert.equal(
      (await hatVaults.generalParameters()).withdrawRequestEnablePeriod,
      7 * 24 * 3600
    );
    assert.equal(
      (await hatVaults.generalParameters()).withdrawRequestPendingPeriod,
      7 * 24 * 3600
    );
    try {
      await hatVaults.setWithdrawRequestParams(
        90 * 24 * 3600 + 1,
        7 * 24 * 3600
      );
      assert(false, "pending period must be <= 90 days");
    } catch (ex) {
      assertVMException(ex, "HVE07");
    }

    try {
      await hatVaults.setWithdrawRequestParams(1, 6 * 60 * 60 - 1);
      assert(false, "enable period must be >= 6 hour");
    } catch (ex) {
      assertVMException(ex, "HVE08");
    }

    try {
      await hatVaults.setWithdrawRequestParams(1, 60 * 24 * 3600, {
        from: accounts[4],
      });
      assert(false, "only gov");
    } catch (ex) {
      assertVMException(ex, "only governance");
    }
    var tx = await hatVaults.setWithdrawRequestParams(1, 60 * 24 * 3600, {
      from: accounts[0],
    });
    assert.equal(
      (await hatVaults.generalParameters()).withdrawRequestPendingPeriod,
      1
    );
    assert.equal(tx.logs[0].event, "SetWithdrawRequestParams");
    assert.equal(tx.logs[0].args._withdrawRequestPendingPeriod, 1);
    assert.equal(tx.logs[0].args._withdrawRequestEnablePeriod, 60 * 24 * 3600);
    assert.equal(
      (await hatVaults.generalParameters()).withdrawRequestEnablePeriod,
      60 * 24 * 3600
    );
  });

  it("deposit cancel withdrawn request ", async () => {
    await setup(accounts);
    var staker = accounts[1];

    await stakingToken.approve(hatVaults.address, web3.utils.toWei("2"), {
      from: staker,
    });

    await stakingToken.mint(staker, web3.utils.toWei("2"));
    assert.equal(await stakingToken.balanceOf(staker), web3.utils.toWei("2"));
    assert.equal(await hatToken.balanceOf(hatVaults.address), web3.utils.toWei(hatVaultsExpectedHatsBalance.toString()));
    await hatVaults.deposit(0, web3.utils.toWei("1"), { from: staker });
    await utils.increaseTime(7 * 24 * 3600);
    await advanceToNoneSaftyPeriod();
    await hatVaults.withdrawRequest(0, { from: staker });
    await hatVaults.deposit(0, web3.utils.toWei("1"), { from: staker });
    await utils.increaseTime(7 * 24 * 3600);
    try {
      await hatVaults.withdraw(0, web3.utils.toWei("0.5"), { from: staker });
      assert(false, "deposit cancel withdrawRequest");
    } catch (ex) {
      assertVMException(ex, "HVE30");
    }
  });

  it("withdrawn request ", async () => {
    await setup(accounts);
    var staker = accounts[1];

    await stakingToken.approve(hatVaults.address, web3.utils.toWei("2"), {
      from: staker,
    });

    await stakingToken.mint(staker, web3.utils.toWei("2"));
    assert.equal(await stakingToken.balanceOf(staker), web3.utils.toWei("2"));
    assert.equal(await hatToken.balanceOf(hatVaults.address), web3.utils.toWei(hatVaultsExpectedHatsBalance.toString()));
    await hatVaults.deposit(0, web3.utils.toWei("1"), { from: staker });
    await utils.increaseTime(7 * 24 * 3600);
    await advanceToNoneSaftyPeriod();
    try {
      await hatVaults.withdraw(0, web3.utils.toWei("1"), { from: staker });
      assert(false, "cannot withdraw without request");
    } catch (ex) {
      assertVMException(ex, "HVE30");
    }

    try {
      await hatVaults.emergencyWithdraw(0, { from: staker });
      assert(false, "cannot emergencyWithdraw without request");
    } catch (ex) {
      assertVMException(ex, "HVE30");
    }
    await hatVaults.withdrawRequest(0, { from: staker });
    assert.equal(
      await hatVaults.withdrawEnableStartTime(0, staker),
      (await web3.eth.getBlock("latest")).timestamp + 7 * 24 * 3600
    );

    try {
      await hatVaults.withdraw(0, web3.utils.toWei("1"), { from: staker });
      assert(false, "request is pending");
    } catch (ex) {
      assertVMException(ex, "HVE30");
    }

    try {
      await hatVaults.emergencyWithdraw(0, { from: staker });
      assert(false, "request is pending");
    } catch (ex) {
      assertVMException(ex, "HVE30");
    }
    await utils.increaseTime(7 * 24 * 3600);
    try {
      await hatVaults.withdrawRequest(0, { from: staker });
      assert(false, "there is already pending request");
    } catch (ex) {
      assertVMException(ex, "HVE25");
    }

    await hatVaults.withdraw(0, web3.utils.toWei("0.5"), { from: staker });
    assert.equal(await hatVaults.withdrawEnableStartTime(0, staker), 0);
    try {
      await hatVaults.emergencyWithdraw(0, { from: staker });
      assert(false, "no pending request");
    } catch (ex) {
      assertVMException(ex, "HVE30");
    }
    await hatVaults.withdrawRequest(0, { from: staker });
    await utils.increaseTime(7 * 24 * 3600);
    await hatVaults.emergencyWithdraw(0, { from: staker });
    assert.equal(await hatVaults.withdrawEnableStartTime(0, staker), 0);
    await hatVaults.deposit(0, web3.utils.toWei("1"), { from: staker });
    await hatVaults.withdrawRequest(0, { from: staker });
    try {
      await hatVaults.withdrawRequest(0, { from: staker });
      assert(false, "there is already pending request");
    } catch (ex) {
      assertVMException(ex, "HVE25");
    }
    await utils.increaseTime(7 * 24 * 3600);
    try {
      await hatVaults.withdrawRequest(0, { from: staker });
      assert(false, "there is already pending request");
    } catch (ex) {
      assertVMException(ex, "HVE25");
    }
    await utils.increaseTime(7 * 24 * 3600);
    //request is now expired so can request again.
    await hatVaults.withdrawRequest(0, { from: staker });
  });

  it("Set fee and fee setter", async () => {
    await setup(accounts);
    try {
      await hatVaults.setFeeSetter(accounts[1], {
        from: accounts[1],
      });
      assert(false, "only gov");
    } catch (ex) {
      assertVMException(ex, "only governance");
    }

    try {
      await hatVaults.setPoolWithdrawalFee(0, 100, {
        from: accounts[1],
      });
      assert(false, "only governance when fee setter is 0");
    } catch (ex) {
      assertVMException(ex, "HVE35");
    }

    var tx = await hatVaults.setPoolWithdrawalFee(0, 100);
    assert.equal((await hatVaults.poolInfos(0)).withdrawalFee, 100);
    assert.equal(tx.logs[0].event, "SetPoolWithdrawalFee");
    assert.equal(tx.logs[0].args._pid, 0);
    assert.equal(tx.logs[0].args._newFee, 100);

    tx = await hatVaults.setFeeSetter(accounts[1]);

    assert.equal((await hatVaults.feeSetter()), accounts[1]);
    assert.equal(tx.logs[0].event, "SetFeeSetter");
    assert.equal(tx.logs[0].args._newFeeSetter, accounts[1]);
    
    try {
      await hatVaults.setPoolWithdrawalFee(0, 100);
      assert(false, "only fee setter");
    } catch (ex) {
      assertVMException(ex, "HVE35");
    }

    try {
      await hatVaults.setPoolWithdrawalFee(0, 201, {
        from: accounts[1],
      });
      assert(false, "fee must be lower than or equal to 2%");
    } catch (ex) {
      assertVMException(ex, "HVE36");
    }

    tx = await hatVaults.setPoolWithdrawalFee(0, 200, {
      from: accounts[1],
    });

    assert.equal((await hatVaults.poolInfos(0)).withdrawalFee, 200);
    assert.equal(tx.logs[0].event, "SetPoolWithdrawalFee");
    assert.equal(tx.logs[0].args._pid, 0);
    assert.equal(tx.logs[0].args._newFee, 200);
    
    var staker = accounts[2];
    await stakingToken.approve(hatVaults.address, web3.utils.toWei("1"), {
      from: staker,
    });
    await stakingToken.mint(staker, web3.utils.toWei("1"));
    await hatVaults.deposit(0, web3.utils.toWei("1"), { from: staker });
    await utils.increaseTime(7 * 24 * 3600);

    let governanceBalance = await stakingToken.balanceOf(accounts[0]);

    await safeWithdraw(0, web3.utils.toWei("1"), staker);

    // Staker got back the reward minus the fee
    assert.equal(await stakingToken.balanceOf(staker), web3.utils.toWei("0.98"));
    // Governance received the fee
    assert.equal((await stakingToken.balanceOf(accounts[0])).toString(), governanceBalance.add(new web3.utils.BN(web3.utils.toWei("0.02"))).toString());
  });

  it("Emergency withdraw fee", async () => {
    await setup(accounts);

    tx = await hatVaults.setPoolWithdrawalFee(0, 200);

    assert.equal((await hatVaults.poolInfos(0)).withdrawalFee, 200);
    assert.equal(tx.logs[0].event, "SetPoolWithdrawalFee");
    assert.equal(tx.logs[0].args._pid, 0);
    assert.equal(tx.logs[0].args._newFee, 200);
    
    var staker = accounts[2];
    await stakingToken.approve(hatVaults.address, web3.utils.toWei("1"), {
      from: staker,
    });
    await stakingToken.mint(staker, web3.utils.toWei("1"));
    await hatVaults.deposit(0, web3.utils.toWei("1"), { from: staker });
    await utils.increaseTime(7 * 24 * 3600);

    let governanceBalance = await stakingToken.balanceOf(accounts[0]);

    await safeEmergencyWithdraw(0, staker);

    // Staker got back the reward minus the fee
    assert.equal(await stakingToken.balanceOf(staker), web3.utils.toWei("0.98"));
    // Governance received the fee
    assert.equal((await stakingToken.balanceOf(accounts[0])).toString(), governanceBalance.add(new web3.utils.BN(web3.utils.toWei("0.02"))).toString());
  });

  it("stake", async () => {
    await setup(accounts);
    var staker = accounts[1];
    try {
      await hatVaults.deposit(0, web3.utils.toWei("1"), { from: staker });
      assert(false, "cannot stake without approve");
    } catch (ex) {
      assertVMException(ex);
    }
    await stakingToken.approve(hatVaults.address, web3.utils.toWei("1"), {
      from: staker,
    });
    try {
      await hatVaults.deposit(0, 1000, { from: staker });
      assert(false, "do not have enough tokens to stake");
    } catch (ex) {
      assertVMException(ex, "HVE27");
    }
    await stakingToken.mint(staker, web3.utils.toWei("1"));
    assert.equal(await stakingToken.balanceOf(staker), web3.utils.toWei("1"));
    assert.equal(await hatToken.balanceOf(hatVaults.address), web3.utils.toWei(hatVaultsExpectedHatsBalance.toString()));
    await hatVaults.deposit(0, web3.utils.toWei("1"), { from: staker });
    assert.equal(await hatToken.balanceOf(hatVaults.address), web3.utils.toWei(hatVaultsExpectedHatsBalance.toString()));
    await utils.increaseTime(7 * 24 * 3600);
    assert.equal(await stakingToken.balanceOf(staker), 0);
    assert.equal(
      await stakingToken.balanceOf(hatVaults.address),
      web3.utils.toWei("1")
    );
    //withdraw
    assert.equal(await hatToken.balanceOf(staker), 0);

    let currentBlockNumber = (await web3.eth.getBlock("latest")).number;

    let lastRewardBlock = (await hatVaults.poolInfos(0)).lastRewardBlock;
    let rewardPerShare = new web3.utils.BN(
      (await hatVaults.poolInfos(0)).rewardPerShare
    );
    let onee12 = new web3.utils.BN("1000000000000");
    let stakeVaule = new web3.utils.BN(web3.utils.toWei("1"));
    let totalAllocPoint = 100;
    let poolReward = await hatVaults.getRewardForBlocksRange(
      lastRewardBlock,
      currentBlockNumber + 1 + safeWithdrawBlocksIncrement,
      100,
      totalAllocPoint
    );
    rewardPerShare = rewardPerShare.add(poolReward.mul(onee12).div(stakeVaule));
    let expectedReward = stakeVaule.mul(rewardPerShare).div(onee12);

    await safeWithdraw(0, web3.utils.toWei("1"), staker);
    //staker get stake back
    assert.equal(await stakingToken.balanceOf(staker), web3.utils.toWei("1"));
    assert.equal(
      (await hatToken.balanceOf(staker)).toString(),
      expectedReward.toString()
    );
    //withdraw with 0
    await safeWithdraw(0, 0, staker);
    assert.equal(await stakingToken.balanceOf(staker), web3.utils.toWei("1"));
    assert.equal(
      (await hatToken.balanceOf(staker)).toString(),
      expectedReward.toString()
    );
  });

  it("claim reward", async () => {
    await setup(accounts);
    var staker = accounts[1];
    await stakingToken.approve(hatVaults.address, web3.utils.toWei("4"), {
      from: staker,
    });
    await stakingToken.mint(staker, web3.utils.toWei("1"));
    await hatVaults.deposit(0, web3.utils.toWei("1"), { from: staker });
    assert.equal(await hatToken.balanceOf(hatVaults.address), web3.utils.toWei(hatVaultsExpectedHatsBalance.toString()));

    assert.equal(await hatToken.balanceOf(staker), 0);

    let expectedReward = await calculateExpectedReward(staker);
    assert.equal(await hatToken.balanceOf(hatVaults.address), web3.utils.toWei(hatVaultsExpectedHatsBalance.toString()));

    try {
      await hatVaults.calcClaimBounty(0, 10);
      assert(false, "severity is not in range");
    } catch (ex) {
      assertVMException(ex, "HVE06");
    }
    var tx = await hatVaults.claimReward(0, { from: staker });
    assert.equal(tx.logs[0].event, "ClaimReward");
    assert.equal(tx.logs[0].args._pid, 0);

    assert.equal(await hatToken.balanceOf(hatVaults.address), web3.utils.toWei(hatVaultsExpectedHatsBalance.toString()));
    assert.equal(
      (await hatToken.balanceOf(staker)).toString(),
      expectedReward.toString()
    );
    assert.equal(await stakingToken.balanceOf(staker), 0);
    assert.equal(
      await stakingToken.balanceOf(hatVaults.address),
      web3.utils.toWei("1")
    );
  });

  it("multiple stakes from same account", async () => {
    await setup(
      accounts,
      REAL_REWARD_PER_BLOCK,
      (await web3.eth.getBlock("latest")).number,
      [],
      [0, 0, 0, 0, 0, 0],
      10000
    );
    var staker = accounts[1];
    await stakingToken.approve(hatVaults.address, web3.utils.toWei("4"), {
      from: staker,
    });
    await stakingToken.mint(staker, web3.utils.toWei("1"));
    await hatVaults.deposit(0, web3.utils.toWei("1"), { from: staker });

    assert.equal(await hatToken.balanceOf(staker), 0);

    // Deposit redeemed existing reward
    await stakingToken.mint(staker, web3.utils.toWei("1"));
    let expectedReward = await calculateExpectedReward(staker);
    var tx = await hatVaults.deposit(0, web3.utils.toWei("1"), {
      from: staker,
    });
    assert.equal(tx.logs[0].event, "SafeTransferReward");
    assert.equal(tx.logs[0].args.amount.toString(), expectedReward.toString());
    assert.equal(tx.logs[0].args.user, staker);
    assert.equal(tx.logs[0].args.pid, 0);
    assert.isFalse(tx.logs[0].args.amount.eq(0));
    assert.equal(
      (await hatToken.balanceOf(staker)).toString(),
      expectedReward.toString()
    );

    await stakingToken.mint(staker, web3.utils.toWei("1"));
    expectedReward = await calculateExpectedReward(staker);
    var balanceOfStakerBefore = await hatToken.balanceOf(staker);
    await hatVaults.deposit(0, web3.utils.toWei("1"), { from: staker });
    assert.equal(
      (await hatToken.balanceOf(staker)).toString(),
      expectedReward.add(balanceOfStakerBefore).toString()
    );

    // Deposit redeemed existing reward
    await utils.increaseTime(7 * 24 * 3600);
    await stakingToken.mint(staker, web3.utils.toWei("1"));
    expectedReward = await calculateExpectedReward(staker);
    balanceOfStakerBefore = await hatToken.balanceOf(staker);
    await hatVaults.deposit(0, web3.utils.toWei("1"), { from: staker });
    assert.equal(
      (await hatToken.balanceOf(staker)).toString(),
      expectedReward.add(balanceOfStakerBefore).toString()
    );
    assert.equal(await stakingToken.balanceOf(staker), 0);
    assert.equal(
      await stakingToken.balanceOf(hatVaults.address),
      web3.utils.toWei("4")
    );
    await utils.increaseTime(7 * 24 * 3600);
    //withdraw
    expectedReward = await calculateExpectedReward(
      staker,
      safeWithdrawBlocksIncrement
    );
    balanceOfStakerBefore = await hatToken.balanceOf(staker);
    await safeWithdraw(0, web3.utils.toWei("4"), staker);
    //staker  get stake back
    assert.equal(
      (await stakingToken.balanceOf(staker)).toString(),
      web3.utils.toWei("4").toString()
    );
    assert.equal(
      (await hatToken.balanceOf(staker)).toString(),
      expectedReward.add(balanceOfStakerBefore).toString()
    );
  });

  it("hat reward withdraw all balance if reward larger than balance", async () => {
    await setup(
      accounts,
      REAL_REWARD_PER_BLOCK,
      (await web3.eth.getBlock("latest")).number,
      [],
      [0, 0, 0, 0, 0, 0],
      10000,
      0,
      100,
      false,
      0
    );
    var staker = accounts[1];
    await stakingToken.approve(hatVaults.address, web3.utils.toWei("4"), {
      from: staker,
    });
    await stakingToken.mint(staker, web3.utils.toWei("1"));
    await hatVaults.deposit(0, web3.utils.toWei("1"), { from: staker });

    assert.equal(await hatToken.balanceOf(staker), 0);

    // Deposit redeemed existing reward
    await stakingToken.mint(staker, web3.utils.toWei("1"));
    let expectedReward = await calculateExpectedReward(staker);
    await utils.setMinter(hatToken, accounts[0], expectedReward);
    await hatToken.mint(accounts[0], expectedReward);
    await hatToken.approve(hatVaults.address, expectedReward);
    var tx = await hatVaults.depositHATReward(expectedReward);
    assert.equal(tx.logs[0].event, "DepositHATReward");
    assert.equal(tx.logs[0].args._amount.toString(), expectedReward.toString());
    hatVaultsExpectedHatsBalance = expectedReward;

    tx = await hatVaults.deposit(0, web3.utils.toWei("1"), {
      from: staker,
    });
    assert.equal(tx.logs[0].event, "SafeTransferReward");
    assert.equal(tx.logs[0].args.amount.toString(), expectedReward.toString());
    assert.equal(tx.logs[0].args.user, staker);
    assert.equal(tx.logs[0].args.pid, 0);
    assert.isFalse(tx.logs[0].args.amount.eq(0));
    assert.equal(
      (await hatToken.balanceOf(staker)).toString(),
      expectedReward.toString()
    );

    await stakingToken.mint(staker, web3.utils.toWei("1"));
    expectedReward = await calculateExpectedReward(staker);

    await utils.setMinter(hatToken, accounts[0], expectedReward);
    await hatToken.mint(accounts[0], expectedReward);
    await hatToken.approve(hatVaults.address, expectedReward);
    tx = await hatVaults.depositHATReward(expectedReward);
    assert.equal(tx.logs[0].event, "DepositHATReward");
    assert.equal(tx.logs[0].args._amount.toString(), expectedReward.toString());
    hatVaultsExpectedHatsBalance = expectedReward;

    var balanceOfStakerBefore = await hatToken.balanceOf(staker);
    await hatVaults.deposit(0, web3.utils.toWei("1"), { from: staker });
    assert.equal(
      (await hatToken.balanceOf(staker)).toString(),
      expectedReward.add(balanceOfStakerBefore).toString()
    );

    // Deposit redeemed existing reward
    await utils.increaseTime(7 * 24 * 3600);
    await stakingToken.mint(staker, web3.utils.toWei("1"));
    expectedReward = await calculateExpectedReward(staker);

    await utils.setMinter(hatToken, accounts[0], expectedReward);
    await hatToken.mint(accounts[0], expectedReward);
    await hatToken.approve(hatVaults.address, expectedReward);
    tx = await hatVaults.depositHATReward(expectedReward);
    assert.equal(tx.logs[0].event, "DepositHATReward");
    assert.equal(tx.logs[0].args._amount.toString(), expectedReward.toString());
    hatVaultsExpectedHatsBalance = expectedReward;

    balanceOfStakerBefore = await hatToken.balanceOf(staker);
    await hatVaults.deposit(0, web3.utils.toWei("1"), { from: staker });
    assert.equal(
      (await hatToken.balanceOf(staker)).toString(),
      expectedReward.add(balanceOfStakerBefore).toString()
    );
    assert.equal(await stakingToken.balanceOf(staker), 0);
    assert.equal(
      await stakingToken.balanceOf(hatVaults.address),
      web3.utils.toWei("4")
    );
    await utils.increaseTime(7 * 24 * 3600);
    //withdraw
    await hatVaults.updatePool(0);
    balanceOfStakerBefore = await hatToken.balanceOf(staker);
    expectedReward = await calculateExpectedReward(
      staker,
      safeWithdrawBlocksIncrement
    );
    await utils.setMinter(hatToken, accounts[0], expectedReward.div(new web3.utils.BN("2")));
    await hatToken.mint(accounts[0], expectedReward.div(new web3.utils.BN("2")));
    await hatToken.approve(hatVaults.address, expectedReward.div(new web3.utils.BN("2")));
    tx = await hatVaults.depositHATReward(expectedReward.div(new web3.utils.BN("2")));
    assert.equal(tx.logs[0].event, "DepositHATReward");
    assert.equal(tx.logs[0].args._amount.toString(), expectedReward.div(new web3.utils.BN("2")).toString());
    hatVaultsExpectedHatsBalance = expectedReward.div(new web3.utils.BN("2"));
    // try {
    //       await safeWithdraw(0,web3.utils.toWei("4"),staker);
    //       assert(false, 'not enough hat tokens to pay');
    //     } catch (ex) {
    //       assertVMException(ex);
    //   }
    await safeWithdraw(0, web3.utils.toWei("4"), staker);
    //staker get stake back
    assert.equal(
      (await stakingToken.balanceOf(staker)).toString(),
      web3.utils.toWei("4").toString()
    );
    assert.equal(
      (await hatToken.balanceOf(staker)).toString(),
      expectedReward.div(new web3.utils.BN("2")).add(balanceOfStakerBefore).toString()
    );
    assert.equal((await hatToken.balanceOf(hatVaults.address)).toString(), "0");
  });

  it("getMultiplier - from below startblock will revert ", async () => {
    await setup(accounts, REWARD_PER_BLOCK, 1);
    try {
      await hatVaults.getMultiplier(0, 1);
      assert(false, "from below startblock will revert ");
    } catch (ex) {
      assertVMException(ex);
    }
    await setup(accounts, REWARD_PER_BLOCK, 0);
    assert.equal((await hatVaults.getMultiplier(0, 1)).toNumber(), 4413);
  });

  it("getMultiplier - from must be <= to", async () => {
    await setup(accounts, REWARD_PER_BLOCK, 0);
    try {
      await hatVaults.getMultiplier(1, 0);
      assert(false, "from must be <= to");
    } catch (ex) {
      assertVMException(ex);
    }
    assert.equal((await hatVaults.getMultiplier(0, 0)).toNumber(), 0);
  });

  it("setRewardMultipliers", async () => {
    var rewardMultipliers = [...Array(24)].map(
      () => (Math.random() * 10000) | 0
    );

    await setup(accounts, REWARD_PER_BLOCK, 0);
    try {
      await hatVaults.setRewardMultipliers(rewardMultipliers, {
        from: accounts[1],
      });
      assert(false, "only governance");
    } catch (ex) {
      assertVMException(ex, "only governance");
    }

    let tx = await hatVaults.setRewardMultipliers(rewardMultipliers);
    assert.equal(tx.logs[0].event, "SetRewardMultipliers");
    let eventRewardMultipliers = tx.logs[0].args._rewardMultipliers;
    for (let i = 0; i < eventRewardMultipliers.length; i++) {
      eventRewardMultipliers[i] = parseInt(eventRewardMultipliers[i].toString());
      assert.equal(tx.logs[0].args._rewardMultipliers[i], rewardMultipliers[i]);
    }

    assert.equal(
      (await hatVaults.getMultiplier(0, 10)).toNumber(),
      rewardMultipliers[0] * 10
    );
    assert.equal(
      (await hatVaults.getMultiplier(0, 15)).toNumber(),
      rewardMultipliers[0] * 10 + rewardMultipliers[1] * 5
    );
    assert.equal(
      (await hatVaults.getMultiplier(0, 20)).toNumber(),
      rewardMultipliers[0] * 10 + rewardMultipliers[1] * 10
    );
    var multiplier = 0;
    for (let i = 0; i < 24; i++) {
      multiplier += rewardMultipliers[i] * 10;
    }
    assert.equal(
      (await hatVaults.getMultiplier(0, 1000)).toNumber(),
      multiplier
    );
  });

  it("getMultiplier - ", async () => {
    var rewardMultipliers = [
      4413,
      4413,
      8825,
      7788,
      6873,
      6065,
      5353,
      4724,
      4169,
      3679,
      3247,
      2865,
      2528,
      2231,
      1969,
      1738,
      1534,
      1353,
      1194,
      1054,
      930,
      821,
      724,
      639,
    ];
    await setup(accounts, REWARD_PER_BLOCK, 0);
    assert.equal(
      (await hatVaults.getMultiplier(0, 10)).toNumber(),
      rewardMultipliers[0] * 10
    );
    assert.equal(
      (await hatVaults.getMultiplier(0, 15)).toNumber(),
      rewardMultipliers[0] * 10 + rewardMultipliers[1] * 5
    );
    assert.equal(
      (await hatVaults.getMultiplier(0, 20)).toNumber(),
      rewardMultipliers[0] * 10 + rewardMultipliers[1] * 10
    );
    var multiplier = 0;
    for (let i = 0; i < 24; i++) {
      multiplier += rewardMultipliers[i] * 10;
    }

    assert.equal(
      (await hatVaults.getMultiplier(0, 1000)).toNumber(),
      multiplier
    );
    var staker = accounts[1];
    assert.equal((await hatVaults.pendingReward(0, staker)).toNumber(), 0);
  });

  it("pendingReward + getRewardPerBlock", async () => {
    await setup(accounts);
    var staker = accounts[1];
    assert.equal((await hatVaults.pendingReward(0, staker)).toNumber(), 0);
    await stakingToken.approve(hatVaults.address, web3.utils.toWei("4"), {
      from: staker,
    });
    await stakingToken.mint(staker, web3.utils.toWei("1"));
    await hatVaults.deposit(0, web3.utils.toWei("1"), { from: staker });
    await utils.increaseTime(7 * 24 * 3600);
    var currentBlockNumber = (await web3.eth.getBlock("latest")).number;
    let allocPoint = (await hatVaults.poolInfos(0)).allocPoint;
    let globalUpdatesLen = await hatVaults.getGlobalPoolUpdatesLength();
    let totalAllocPoint = (
      await hatVaults.globalPoolUpdates(globalUpdatesLen - 1)
    ).totalAllocPoint;
    assert.equal(
      (await hatVaults.pendingReward(0, staker)).toString(),
      (await hatVaults.getRewardForBlocksRange(
        currentBlockNumber - 1,
        currentBlockNumber,
        allocPoint,
        totalAllocPoint
      )).toString()
    );
    var multiplier = await hatVaults.getMultiplier(
      currentBlockNumber,
      currentBlockNumber + 1
    );
    assert.equal(
      (await hatVaults.getRewardForBlocksRange(currentBlockNumber - 1, currentBlockNumber, 1, 1)).toString(),
      multiplier * REWARD_PER_BLOCK
    );
  });

  it("emergency withdraw", async () => {
    await setup(accounts);
    var staker = accounts[1];
    var staker2 = accounts[3];
    await stakingToken.approve(hatVaults.address, web3.utils.toWei("1"), {
      from: staker,
    });
    await stakingToken.approve(hatVaults.address, web3.utils.toWei("1"), {
      from: staker2,
    });
    await stakingToken.mint(staker, web3.utils.toWei("1"));
    await stakingToken.mint(staker2, web3.utils.toWei("1"));

    //stake
    await hatVaults.deposit(0, web3.utils.toWei("1"), { from: staker });
    assert.equal(await hatToken.balanceOf(hatVaults.address), web3.utils.toWei(hatVaultsExpectedHatsBalance.toString()));

    assert.equal(await hatToken.balanceOf(staker), 0);
    await utils.increaseTime(7 * 24 * 3600);

    assert.equal(await stakingToken.balanceOf(staker), 0);
    let stakerAmount = (await hatVaults.userInfo(0, staker)).shares;
    assert.equal(stakerAmount.toString(), web3.utils.toWei("1"));

    // Can emergency withdraw 1 token
    assert.equal(await stakingToken.balanceOf(staker), 0);
    try {
      await unSafeEmergencyWithdraw(0, staker);
      assert(false, "cannot emergency withdraw");
    } catch (ex) {
      assertVMException(ex, "HVE30");
    }

    await safeEmergencyWithdraw(0, staker);
    assert.equal(await hatToken.balanceOf(hatVaults.address), web3.utils.toWei(hatVaultsExpectedHatsBalance.toString()));

    assert.equal(web3.utils.fromWei(await stakingToken.balanceOf(staker)), 1);

    //Can emergency withdraw only once
    try {
      await safeEmergencyWithdraw(0, staker);
      assert(false, "Can emergency withdraw only once");
    } catch (ex) {
      assertVMException(ex, "HVE42");
    }
    assert.equal(await hatToken.balanceOf(hatVaults.address), web3.utils.toWei(hatVaultsExpectedHatsBalance.toString()));

    assert.equal(web3.utils.fromWei(await stakingToken.balanceOf(staker)), 1);
    try {
      await hatVaults.withdraw(0, 1, { from: staker });
      assert(false, "cannot withdraw after emergency withdraw");
    } catch (ex) {
      assertVMException(ex, "HVE41");
    }
  });

  it("approve + stake + exit", async () => {
    await setup(
      accounts,
      REAL_REWARD_PER_BLOCK,
      (await web3.eth.getBlock("latest")).number,
      [],
      [0, 0, 0, 0, 0, 0],
      10000
    );

    var staker = accounts[4];
    var staker2 = accounts[3];
    await stakingToken.approve(hatVaults.address, web3.utils.toWei("1"), {
      from: staker,
    });
    await stakingToken.approve(hatVaults.address, web3.utils.toWei("1"), {
      from: staker2,
    });
    await stakingToken.mint(staker, web3.utils.toWei("1"));
    await stakingToken.mint(staker2, web3.utils.toWei("1"));
    await advanceToSaftyPeriod();
    await hatVaults.submitClaim(0, accounts[2], 3, {
      from: accounts[1],
    });
    try {
      await hatVaults.approveClaim(0);
      assert(false, "lpbalance is zero");
    } catch (ex) {
      assertVMException(ex, "HVE28");
    }
    var tx = await hatVaults.dismissClaim(0);
    assert.equal(tx.logs[0].event, "DismissClaim");
    assert.equal(tx.logs[0].args._pid, 0);

    //stake
    await hatVaults.deposit(0, web3.utils.toWei("1"), { from: staker });
    assert.equal(await hatToken.balanceOf(hatVaults.address), web3.utils.toWei(hatVaultsExpectedHatsBalance.toString()));

    //exit
    assert.equal(await hatToken.balanceOf(staker), 0);
    await utils.increaseTime(7 * 24 * 3600);
    await advanceToNoneSaftyPeriod();
    try {
      await hatVaults.submitClaim(0, accounts[2], 3, {
        from: accounts[1],
      });
      assert(false, "none safety period");
    } catch (ex) {
      assertVMException(ex, "HVE05");
    }
    await advanceToSaftyPeriod();
    try {
      await hatVaults.submitClaim(0, accounts[2], 4, {
        from: accounts[1],
      });
      assert(false, "severity is out of range");
    } catch (ex) {
      assertVMException(ex, "HVE06");
    }

    try {
      await hatVaults.submitClaim(0, utils.NULL_ADDRESS, 3, {
        from: accounts[1],
      });
      assert(false, "beneficiary is zero");
    } catch (ex) {
      assertVMException(ex, "HVE04");
    }

    try {
      await hatVaults.submitClaim(0, accounts[2], 3, {
        from: accounts[2],
      });
      assert(false, "only committee");
    } catch (ex) {
      assertVMException(ex, "HVE01");
    }

    try {
      await hatVaults.approveClaim(0);
      assert(false, "there is no pending approval");
    } catch (ex) {
      assertVMException(ex, "HVE10");
    }

    tx = await hatVaults.submitClaim(0, accounts[2], 3, {
      from: accounts[1],
    });

    try {
      await hatVaults.submitClaim(0, accounts[2], 3, {
        from: accounts[1],
      });
      assert(false, "there is already pending approval");
    } catch (ex) {
      assertVMException(ex, "HVE02");
    }
    assert.equal(tx.logs[0].event, "SubmitClaim");
    tx = await hatVaults.approveClaim(0);
    assert.equal(await hatToken.balanceOf(hatVaults.address), web3.utils.toWei(hatVaultsExpectedHatsBalance.toString()));
    assert.equal(tx.logs[0].event, "ApproveClaim");

    currentBlockNumber = (await web3.eth.getBlock("latest")).number;
    await hatVaults.deposit(0, web3.utils.toWei("1"), { from: staker2 });

    assert.equal(await stakingToken.balanceOf(staker), 0);
    let stakerAmount = (await hatVaults.userInfo(0, staker)).shares;
    assert.equal(stakerAmount.toString(), web3.utils.toWei("1"));
    tx = await safeWithdraw(0, stakerAmount, staker);

    assert.equal(stakerAmount.toString(), web3.utils.toWei("1"));
    assert.equal(tx.logs[0].event, "SafeTransferReward");
    let totalReward = tx.logs[0].args.amount;

    assert.equal(
      web3.utils.fromWei(await stakingToken.balanceOf(staker)),
      "0.2"
    );
    stakerAmount = (await hatVaults.userInfo(0, staker2)).shares;
    tx = await safeWithdraw(0, stakerAmount, staker2);
    assert.equal(tx.logs[0].event, "SafeTransferReward");
    totalReward = totalReward.add(tx.logs[0].args.amount);
    assert.equal(
      (await hatToken.balanceOf(hatVaults.address)).toString(),
      new web3.utils.BN(web3.utils.toWei(hatVaultsExpectedHatsBalance.toString()))
      .sub(totalReward)
      .toString()
    );
    assert.equal(
      web3.utils.fromWei(await stakingToken.balanceOf(staker2)),
      "1"
    );
  }).timeout(40000);

  it("approve+ stake simple check rewards", async () => {
    await setup(
      accounts,
      REAL_REWARD_PER_BLOCK,
      0,
      [],
      [0, 0, 0, 0, 0, 0],
      10000
    );
    var staker = accounts[4];
    await stakingToken.approve(hatVaults.address, web3.utils.toWei("1"), {
      from: staker,
    });
    await stakingToken.mint(staker, web3.utils.toWei("1"));

    //stake
    await hatVaults.deposit(0, web3.utils.toWei("1"), { from: staker });

    assert.equal(await hatToken.balanceOf(staker), 0);
    await utils.increaseTime(7 * 24 * 3600);
    await advanceToSaftyPeriod();
    await hatVaults.submitClaim(0, accounts[2], 3, {
      from: accounts[1],
    });
    var tx = await hatVaults.approveClaim(0);
<<<<<<< HEAD
    assert.equal(tx.logs[0].event, "ClaimApproved");
    let stakerAmount = (await hatVaults.userInfo(0, staker)).shares;
=======
    assert.equal(tx.logs[0].event, "ApproveClaim");
    let stakerAmount = await hatVaults.getStakedAmount(0, staker);
>>>>>>> 2e431ed0
    assert.equal(stakerAmount.toString(), web3.utils.toWei("1"));
    tx = await safeWithdraw(0, stakerAmount, staker);
    assert.equal(tx.logs[0].event, "SafeTransferReward");
    assert.equal(
      (await hatToken.balanceOf(hatVaults.address)).toString(),
      new web3.utils.BN(web3.utils.toWei(hatVaultsExpectedHatsBalance.toString())).sub(tx.logs[0].args.amount).toString()
    );
    assert.equal(
      web3.utils.fromWei(await stakingToken.balanceOf(staker)),
      "0.2"
    );
  });

  it("emergencyWithdraw after approve and check reward", async () => {
    await setup(
      accounts,
      REAL_REWARD_PER_BLOCK,
      0,
      [],
      [0, 0, 0, 0, 0, 0],
      10000
    );
    var staker = accounts[1];
    var staker2 = accounts[3];
    await stakingToken.approve(hatVaults.address, web3.utils.toWei("2"), {
      from: staker,
    });
    await stakingToken.approve(hatVaults.address, web3.utils.toWei("1"), {
      from: staker2,
    });
    await stakingToken.mint(staker, web3.utils.toWei("2"));
    await stakingToken.mint(staker2, web3.utils.toWei("1"));

    //stake
    await hatVaults.deposit(0, web3.utils.toWei("1"), { from: staker });
    await hatVaults.deposit(0, web3.utils.toWei("1"), { from: staker2 });

    await utils.increaseTime(7 * 24 * 3600);
    await advanceToSaftyPeriod();
    await hatVaults.submitClaim(0, accounts[2], 3, {
      from: accounts[1],
    });
    await hatVaults.approveClaim(0);
    await safeEmergencyWithdraw(0, staker);
    await hatVaults.deposit(0, web3.utils.toWei("1"), { from: staker });
    var tx = await safeWithdraw(0, web3.utils.toWei("1"), staker2);
    assert.equal(tx.logs[0].event, "SafeTransferReward");
    tx = await safeWithdraw(0, web3.utils.toWei("1"), staker);
    assert.equal(tx.logs[0].event, "SafeTransferReward");
    assert.isFalse(tx.logs[0].args.amount.eq(0));
  }).timeout(40000);

  it("emergencyWithdraw after approve", async () => {
    await setup(
      accounts,
      REAL_REWARD_PER_BLOCK,
      (await web3.eth.getBlock("latest")).number,
      [],
      [0, 0, 0, 0, 0, 0],
      10000
    );
    currentBlockNumber = (await web3.eth.getBlock("latest")).number;
    var staker = accounts[1];
    var staker2 = accounts[3];
    await stakingToken.approve(hatVaults.address, web3.utils.toWei("2"), {
      from: staker,
    });
    await stakingToken.approve(hatVaults.address, web3.utils.toWei("1"), {
      from: staker2,
    });
    await stakingToken.mint(staker, web3.utils.toWei("2"));
    await stakingToken.mint(staker2, web3.utils.toWei("1"));

    //stake
    await hatVaults.deposit(0, web3.utils.toWei("1"), { from: staker });
    //exit
    assert.equal(await hatToken.balanceOf(staker), 0);
    assert.equal(await hatToken.balanceOf(hatVaults.address), web3.utils.toWei(hatVaultsExpectedHatsBalance.toString()));

    await utils.increaseTime(7 * 24 * 3600);
    await advanceToSaftyPeriod();
    await hatVaults.submitClaim(0, accounts[2], 3, {
      from: accounts[1],
    });
    var tx = await hatVaults.approveClaim(0);
    assert.equal(tx.logs[0].event, "ApproveClaim");
    tx = await safeEmergencyWithdraw(0, staker);

    assert.equal(tx.logs[0].args.amount.toString(), web3.utils.toWei("0.2"));
    await hatVaults.deposit(0, web3.utils.toWei("1"), { from: staker2 });
    assert.equal(await hatToken.balanceOf(staker2), 0);

    tx = await safeEmergencyWithdraw(0, staker2);
    assert.equal(tx.logs[0].args.amount.toString(), web3.utils.toWei("1"));

    await hatVaults.deposit(0, web3.utils.toWei("1"), { from: staker });
    tx = await safeWithdraw(0, web3.utils.toWei("1"), staker);
    assert.equal(tx.logs[0].event, "SafeTransferReward");
    assert.isFalse(tx.logs[0].args.amount.eq(0));
    assert.equal(
      (await hatToken.balanceOf(hatVaults.address)).toString(),
      new web3.utils.BN(web3.utils.toWei(hatVaultsExpectedHatsBalance.toString())).sub(tx.logs[0].args.amount).toString()
    );
  });

  it("enable farming  + 2xapprove+ exit", async () => {
    await setup(accounts);
    var staker = accounts[4];
    await stakingToken.approve(hatVaults.address, web3.utils.toWei("1"), {
      from: staker,
    });
    await stakingToken.mint(staker, web3.utils.toWei("1"));
    //start farming
    //stake
    await hatVaults.deposit(0, web3.utils.toWei("1"), { from: staker });
    await utils.increaseTime(7 * 24 * 3600);
    //exit
    assert.equal(await hatToken.balanceOf(staker), 0);
    await advanceToSaftyPeriod();
    await hatVaults.submitClaim(0, accounts[2], 1, {
      from: accounts[1],
    });
    await hatVaults.approveClaim(0);
    await advanceToSaftyPeriod();
    await hatVaults.submitClaim(0, accounts[2], 1, {
      from: accounts[1],
    });
    await hatVaults.approveClaim(0);
    await advanceToNoneSaftyPeriod();

    let currentBlockNumber = (await web3.eth.getBlock("latest")).number;
    let lastRewardBlock = (await hatVaults.poolInfos(0)).lastRewardBlock;
    let rewardPerShare = new web3.utils.BN(
      (await hatVaults.poolInfos(0)).rewardPerShare
    );
    let onee12 = new web3.utils.BN("1000000000000");
    let stakeVaule = new web3.utils.BN(web3.utils.toWei("1"));

    let poolReward = await hatVaults.getRewardForBlocksRange(
      lastRewardBlock,
      currentBlockNumber + 1 + safeWithdrawBlocksIncrement,
      100,
      100
    );
    rewardPerShare = rewardPerShare.add(poolReward.mul(onee12).div(stakeVaule));
    let expectedReward = stakeVaule.mul(rewardPerShare).div(onee12);
    await safeWithdraw(0, web3.utils.toWei("1"), staker);
    assert.equal(
      (await stakingToken.balanceOf(staker)).toString(),
      "360000000000000000"
    ); //(0.6)*(0.6)

    let balanceOfStakerHats = await hatToken.balanceOf(staker);
    assert.equal(balanceOfStakerHats.toString(), expectedReward);
  });

  it("deposit + withdraw after time end (bdp bug)", async () => {
    await setup(accounts, "100000", (await web3.eth.getBlock("latest")).number);
    var staker = accounts[1];

    await stakingToken.approve(hatVaults.address, web3.utils.toWei("1"), {
      from: staker,
    });
    await stakingToken.mint(staker, web3.utils.toWei("1"));
    await hatVaults.deposit(0, web3.utils.toWei("1"), { from: staker });
    //withdraw
    //increase blocks and mine all blocks
    var allBlocksOfFarm = 2500000 / 100000; // rewardsAllocatedToFarm/rewardPerBlock
    for (var i = 0; i < allBlocksOfFarm; i++) {
      await utils.increaseTime(1);
    }
    try {
      await hatPoolsUpdater.massUpdatePools(0, 2);
      assert(false, "massUpdatePools not in range");
    } catch (ex) {
      assertVMException(ex, "HPUE01");
    }
    await hatPoolsUpdater.massUpdatePools(0, 1);
    await safeWithdraw(0, web3.utils.toWei("1"), staker);

    //staker  get stake back
    assert.equal(await stakingToken.balanceOf(staker), web3.utils.toWei("1"));
    //and get all rewards
    assert.equal(
      (await hatToken.balanceOf(staker)).toString(),
      web3.utils.toWei("2500000").toString()
    );
  });

  it("approve + swapBurnSend", async () => {
    await setup(
      accounts,
      REWARD_PER_BLOCK,
      0,
      [],
      [8000, 1000, 0, 250, 350, 400]
    );
    var staker = accounts[4];
    await stakingToken.approve(hatVaults.address, web3.utils.toWei("1"), {
      from: staker,
    });
    await stakingToken.mint(staker, web3.utils.toWei("1"));
    await hatVaults.deposit(0, web3.utils.toWei("1"), { from: staker });
    assert.equal(await hatToken.balanceOf(staker), 0);
    await utils.increaseTime(7 * 24 * 3600);
    let path = ethers.utils.solidityPack(["address", "uint24", "address", "uint24", "address"], [stakingToken.address, 0, utils.NULL_ADDRESS, 0, hatToken.address]);
    let amountToSwapAndBurn = await hatVaults.swapAndBurns(0);
    let amountForHackersHatRewards = await hatVaults.hackersHatRewards(accounts[2], 0);
    let amount = amountToSwapAndBurn.add(amountForHackersHatRewards).add(await hatVaults.governanceHatRewards(0));
    let payload = ISwapRouter.encodeFunctionData("exactInput", [[path, hatVaults.address, 0, amount.toString(), 0]]);

    try {
      await hatVaults.swapBurnSend(0, accounts[2], 0, router.address, payload);
      assert(false, "cannot swapBurnSend before approve");
    } catch (ex) {
      assertVMException(ex, "HVE24");
    }
    await advanceToSaftyPeriod();
    await hatVaults.submitClaim(0, accounts[2], 3, {
      from: accounts[1],
    });
    await hatVaults.approveClaim(0);
    await stakingToken.approveDisable(true);
    try {
      await hatVaults.swapBurnSend(0, accounts[2], 0, router.address, payload);
      assert(false, "approve disabled");
    } catch (ex) {
      assertVMException(ex, "HVE31");
    }
    await stakingToken.approveDisable(false);
    await stakingToken.approveZeroDisable(true);
    try {
      await hatVaults.swapBurnSend(0, accounts[2], 0, router.address, payload);
      assert(false, "approve to 0 disabled");
    } catch (ex) {
      assertVMException(ex, "HVE37");
    }
    await stakingToken.approveZeroDisable(false);
    amountToSwapAndBurn = await hatVaults.swapAndBurns(0);
    amountForHackersHatRewards = await hatVaults.hackersHatRewards(accounts[2], 0);
    amount = amountToSwapAndBurn.add(amountForHackersHatRewards).add(await hatVaults.governanceHatRewards(0));
    payload = ISwapRouter.encodeFunctionData("exactInput", [[path, hatVaults.address, 0, amount.toString(), 0]]);
    var tx = await hatVaults.swapBurnSend(0, accounts[2], 0, router.address, payload);
    assert.equal(await stakingToken.allowance(hatVaults.address, (await router.address)), 0);
    assert.equal(tx.logs[0].event, "SwapAndBurn");
    var expectedHatBurned = new web3.utils.BN(web3.utils.toWei("0.8"))
      .mul(new web3.utils.BN("250"))
      .div(new web3.utils.BN(10000));
    assert.equal(
      tx.logs[0].args._amountBurned.toString(),
      expectedHatBurned.toString()
    );
    assert.equal(tx.logs[1].event, "SwapAndSend");
    var vestingTokenLock = await HATTokenLock.at(tx.logs[1].args._tokenLock);
    assert.equal(
      await vestingTokenLock.owner(),
      "0x000000000000000000000000000000000000dEaD"
    );
    assert.equal(
      (await hatToken.balanceOf(vestingTokenLock.address)).toString(),
      tx.logs[1].args._amountReceived.toString()
    );
    var expectedHackerReward = new web3.utils.BN(web3.utils.toWei("0.8"))
      .mul(new web3.utils.BN(4))
      .div(new web3.utils.BN(100));
    assert.equal(
      tx.logs[1].args._amountReceived.toString(),
      expectedHackerReward.toString()
    );
    assert.equal(await vestingTokenLock.canDelegate(), true);
    await vestingTokenLock.delegate(accounts[4], { from: accounts[2] });
    try {
      await vestingTokenLock.cancelLock();
      assert(false, "cannot cancel lock");
    } catch (ex) {
      assertVMException(ex);
    }
    assert.equal(
      await hatToken.delegates(vestingTokenLock.address),
      accounts[4]
    );
    try {
      await hatVaults.swapBurnSend(0, accounts[2], 0, router.address, payload);
      assert(false, "cannot swapBurnSend twice");
    } catch (ex) {
      assertVMException(ex, "HVE24");
    }
  });

  it("approve + swapBurnSend weth pool", async () => {
    await setup(
      accounts,
      REWARD_PER_BLOCK,
      0,
      [],
      [8000, 1000, 0, 250, 350, 400],
      10,
      0,
      100,
      stakingToken.address
    );
    assert.equal(await router.WETH9(), stakingToken.address);
    var staker = accounts[4];
    await stakingToken.approve(hatVaults.address, web3.utils.toWei("1"), {
      from: staker,
    });
    await stakingToken.mint(staker, web3.utils.toWei("1"));
    await hatVaults.deposit(0, web3.utils.toWei("1"), { from: staker });
    assert.equal(await hatToken.balanceOf(staker), 0);
    await utils.increaseTime(7 * 24 * 3600);
    await advanceToSaftyPeriod();
    await hatVaults.submitClaim(0, accounts[2], 3, {
      from: accounts[1],
    });
    await hatVaults.approveClaim(0);
    await stakingToken.approveDisable(true);

    await stakingToken.approveDisable(false);
    let path = ethers.utils.solidityPack(["address", "uint24", "address"], [stakingToken.address, 0, hatToken.address]);
    let amountToSwapAndBurn = await hatVaults.swapAndBurns(0);
    let amountForHackersHatRewards = await hatVaults.hackersHatRewards(accounts[2], 0);
    let amount = amountToSwapAndBurn.add(amountForHackersHatRewards).add(await hatVaults.governanceHatRewards(0));
    let payload = ISwapRouter.encodeFunctionData("exactInput", [[path, hatVaults.address, 0, amount.toString(), 0]]);
    var tx = await hatVaults.swapBurnSend(0, accounts[2], 0, router.address, payload);
    assert.equal(tx.logs[0].event, "SwapAndBurn");
    var expectedHatBurned = new web3.utils.BN(web3.utils.toWei("0.8"))
      .mul(new web3.utils.BN("250"))
      .div(new web3.utils.BN(10000));
    assert.equal(
      tx.logs[0].args._amountBurned.toString(),
      expectedHatBurned.toString()
    );
    assert.equal(tx.logs[1].event, "SwapAndSend");
    var vestingTokenLock = await HATTokenLock.at(tx.logs[1].args._tokenLock);
    assert.equal(
      (await hatToken.balanceOf(vestingTokenLock.address)).toString(),
      tx.logs[1].args._amountReceived.toString()
    );
    var expectedHackerReward = new web3.utils.BN(web3.utils.toWei("0.8"))
      .mul(new web3.utils.BN(4))
      .div(new web3.utils.BN(100));
    assert.equal(
      tx.logs[1].args._amountReceived.toString(),
      expectedHackerReward.toString()
    );
  });

  it("approve+ swapBurnSend with HAT Pool", async () => {
    await setup(accounts);
    var staker = accounts[4];
    await hatVaults.addPool(
      100,
      hatToken.address,
      accounts[1],
      [],
      [0, 0, 0, 0, 0, 0],
      "_descriptionHash",
      [86400, 10],
      false,
      true
    );
    await hatToken.approve(hatVaults.address, web3.utils.toWei("1"), {
      from: staker,
    });
    await utils.setMinter(hatToken, accounts[0], web3.utils.toWei("1"));
    await hatToken.mint(staker, web3.utils.toWei("1"));
    await hatVaults.committeeCheckIn(1, { from: accounts[1] });
    await hatVaults.deposit(1, web3.utils.toWei("1"), { from: staker });
    assert.equal(await hatToken.balanceOf(staker), 0);
    assert.equal(
      await hatToken.balanceOf(hatVaults.address),
      web3.utils.toWei((hatVaultsExpectedHatsBalance + 1).toString())
    );

    await utils.increaseTime(7 * 24 * 3600);
    let path = ethers.utils.solidityPack(["address", "uint24", "address", "uint24", "address"], [stakingToken.address, 0, utils.NULL_ADDRESS, 0, hatToken.address]);
    let amountToSwapAndBurn = await hatVaults.swapAndBurns(0);
    let amountForHackersHatRewards = await hatVaults.hackersHatRewards(accounts[2], 0);
    let amount = amountToSwapAndBurn.add(amountForHackersHatRewards).add(await hatVaults.governanceHatRewards(0));
    let payload = ISwapRouter.encodeFunctionData("exactInput", [[path, hatVaults.address, 0, amount.toString(), 0]]);
    try {
      await hatVaults.swapBurnSend(0, accounts[2], 0, router.address, payload);
      assert(false, "cannot swapBurnSend before approve");
    } catch (ex) {
      assertVMException(ex, "HVE24");
    }
    await advanceToSaftyPeriod();
    await hatVaults.submitClaim(1, accounts[2], 3, {
      from: accounts[1],
    });
    await hatVaults.approveClaim(1);
    assert.equal(await hatToken.balanceOf(accounts[0]), 0);
    amountToSwapAndBurn = await hatVaults.swapAndBurns(0);
    amountForHackersHatRewards = await hatVaults.hackersHatRewards(accounts[2], 0);
    amount = amountToSwapAndBurn.add(amountForHackersHatRewards).add(await hatVaults.governanceHatRewards(0));
    payload = ISwapRouter.encodeFunctionData("exactInput", [[path, hatVaults.address, 0, amount.toString(), 0]]);
    var tx = await hatVaults.swapBurnSend(1, accounts[2], 0, router.address, payload);
    //gov gets 10% out of 80% of the vault value
    assert.equal(
      (await hatToken.balanceOf(accounts[0])).toString(),
      web3.utils.toWei("0.08")
    );
    assert.equal(tx.logs[0].event, "SwapAndBurn");
    var expectedHatBurned = 0; //default hat burned is 0
    assert.equal(tx.logs[0].args._amountBurned.toString(), expectedHatBurned);
    assert.equal(tx.logs[1].event, "SwapAndSend");
    var vestingTokenLock = await HATTokenLock.at(tx.logs[1].args._tokenLock);
    assert.equal(
      (await hatToken.balanceOf(vestingTokenLock.address)).toString(),
      tx.logs[1].args._amountReceived.toString()
    );
    var expectedHackerReward = new web3.utils.BN(web3.utils.toWei("1"))
      .mul(new web3.utils.BN(4))
      .div(new web3.utils.BN(100));
    assert.equal(
      tx.logs[1].args._amountReceived.toString(),
      expectedHackerReward.toString()
    );
    assert.equal(await vestingTokenLock.canDelegate(), true);
    await vestingTokenLock.delegate(accounts[4], { from: accounts[2] });
    assert.equal(
      await hatToken.delegates(vestingTokenLock.address),
      accounts[4]
    );
    try {
      await hatVaults.swapBurnSend(0, accounts[2], 0, router.address, payload);
      assert(false, "cannot swapBurnSend twice");
    } catch (ex) {
      assertVMException(ex, "HVE24");
    }
  });

  it("set shares", async () => {
    await setup(accounts);
    try {
      await hatVaults.setShares(1, 0, 0, [], [], []);
      assert(false, "no pool exist");
    } catch (ex) {
      assertVMException(ex, "HVE23");
    }

    try {
      await hatVaults.setPoolInitialized(1);
      assert(false, "no pool exist");
    } catch (ex) {
      assertVMException(ex, "HVE23");
    }

    await hatVaults.setPoolInitialized(0);

    try {
      await hatVaults.setShares(0, 0, 0, [], [], []);
      assert(false, "pool already initialized");
    } catch (ex) {
      assertVMException(ex, "HVE38");
    }

    await hatVaults.addPool(
      100,
      stakingToken.address,
      accounts[1],
      [1000, 4000, 6000, 8000],
      [8000, 1000, 100, 150, 350, 400],
      "_descriptionHash",
      [86400, 10],
      false,
      false
    );

    try {
      await hatVaults.setShares(1, 100, 100, [accounts[0]], [1], [1, 1]);
      assert(false, "arrays lengths must match");
    } catch (ex) {
      assertVMException(ex, "HVE39");
    }

    try {
      await hatVaults.setShares(1, 100, 100, [accounts[0]], [1, 1], [1]);
      assert(false, "arrays lengths must match");
    } catch (ex) {
      assertVMException(ex, "HVE39");
    }

    try {
      await hatVaults.setShares(1, 100, 100, [accounts[0], accounts[1]], [1], [1]);
      assert(false, "arrays lengths must match");
    } catch (ex) {
      assertVMException(ex, "HVE39");
    }

    await hatVaults.setShares(1, 10, 100, [accounts[0], accounts[1]], [1, 2], [1, 2]);
    assert.equal((await hatVaults.poolInfos(1)).rewardPerShare.toString(), "10");
    assert.equal((await hatVaults.poolInfos(1)).balance.toString(), "100");
    assert.equal((await hatVaults.poolInfos(1)).totalShares.toString(), "3");
    assert.equal((await hatVaults.userInfo(1, accounts[0])).shares.toString(), "1");
    assert.equal((await hatVaults.userInfo(1, accounts[0])).rewardDebt.toString(), "1");
    assert.equal((await hatVaults.userInfo(1, accounts[1])).shares.toString(), "2");
    assert.equal((await hatVaults.userInfo(1, accounts[1])).rewardDebt.toString(), "2");

    await hatVaults.addPool(
      100,
      stakingToken.address,
      accounts[1],
      [1000, 4000, 6000, 8000],
      [8000, 1000, 100, 150, 350, 400],
      "_descriptionHash",
      [86400, 10],
      false,
      true
    );
    
    try {
      await hatVaults.setShares(2, 0, 0, [], [], []);
      assert(false, "pool already initialized");
    } catch (ex) {
      assertVMException(ex, "HVE38");
    }
  });

  it("setPool", async () => {
    await setup(accounts);
    try {
      await hatVaults.setPool(1, 200, true, false, "_descriptionHash");
      assert(false, "no pool exist");
    } catch (ex) {
      assertVMException(ex, "HVE23");
    }
    await hatVaults.setPool(0, 200, true, false, "_descriptionHash");
    var staker = accounts[4];
    await stakingToken.approve(hatVaults.address, web3.utils.toWei("1"), {
      from: staker,
    });
    await stakingToken.mint(staker, web3.utils.toWei("1"));
    await hatVaults.deposit(0, web3.utils.toWei("1"), { from: staker });
    assert.equal(await hatToken.balanceOf(staker), 0);
    await hatVaults.setPool(0, 100, true, false, "_descriptionHash");
    await hatVaults.setPool(0, 200, true, false, "_descriptionHash");
    let expectedReward = await calculateExpectedReward(staker);
    assert.equal(await stakingToken.balanceOf(staker), 0);
    var tx = await hatVaults.claimReward(0, { from: staker });
    assert.equal(tx.logs[0].event, "ClaimReward");
    assert.equal(tx.logs[0].args._pid, 0);
    assert.equal(
      (await hatToken.balanceOf(staker)).toString(),
      expectedReward.toString()
    );
    assert.equal(await stakingToken.balanceOf(staker), 0);
    assert.equal(
      await stakingToken.balanceOf(hatVaults.address),
      web3.utils.toWei("1")
    );
  });

  it("swapAndBurn bounty check", async () => {
    await setup(accounts);
    var staker = accounts[4];
    var staker2 = accounts[3];
    await stakingToken.approve(hatVaults.address, web3.utils.toWei("1"), {
      from: staker,
    });
    await stakingToken.approve(hatVaults.address, web3.utils.toWei("1"), {
      from: staker2,
    });
    await stakingToken.mint(staker, web3.utils.toWei("1"));
    await stakingToken.mint(staker2, web3.utils.toWei("1"));

    await hatVaults.deposit(0, web3.utils.toWei("1"), { from: staker });

    assert.equal(await hatToken.balanceOf(staker), 0);
    await utils.increaseTime(7 * 24 * 3600);
    await advanceToSaftyPeriod();
    await hatVaults.submitClaim(0, accounts[2], 3, {
      from: accounts[1],
    });
    await hatVaults.approveClaim(0);
    let path = ethers.utils.solidityPack(["address", "uint24", "address", "uint24", "address"], [stakingToken.address, 0, utils.NULL_ADDRESS, 0, hatToken.address]);
    let amountToSwapAndBurn = await hatVaults.swapAndBurns(0);
    let amountForHackersHatRewards = await hatVaults.hackersHatRewards(accounts[2], 0);
    let amount = amountToSwapAndBurn.add(amountForHackersHatRewards).add(await hatVaults.governanceHatRewards(0));
    let payload = ISwapRouter.encodeFunctionData("exactInput", [[path, hatVaults.address, 0, amount.toString(), 0]]);
    var tx = await hatVaults.swapBurnSend(0, accounts[2], 0, router.address, payload);
    assert.equal(tx.logs[0].event, "SwapAndBurn");
    assert.equal(
      tx.logs[0].args._amountSwapped.toString(),
      new web3.utils.BN(web3.utils.toWei("0.8"))
        .mul(
          new web3.utils.BN(
            (await hatVaults.bountyInfos(0)).bountySplit.swapAndBurn
          )
            .add(
              new web3.utils.BN(
                (await hatVaults.bountyInfos(0)).bountySplit.hackerHat
              )
            )
            .add(
              new web3.utils.BN(
                (
                  await hatVaults.bountyInfos(0)
                ).bountySplit.governanceHat
              )
            )
        )
        .div(new web3.utils.BN("10000"))
        .toString()
    );
    assert.equal(
      tx.logs[0].args._amountBurned.toString(),
      new web3.utils.BN(web3.utils.toWei("0.8"))
        .mul(
          new web3.utils.BN(
            (await hatVaults.bountyInfos(0)).bountySplit.swapAndBurn
          )
        )
        .div(new web3.utils.BN("10000"))
        .toString()
    );

    assert.equal(
      tx.logs[1].args._amountReceived.toString(),
      new web3.utils.BN(web3.utils.toWei("0.8"))
        .mul(
          new web3.utils.BN(
            (await hatVaults.bountyInfos(0)).bountySplit.hackerHat
          )
        )
        .div(new web3.utils.BN("10000"))
        .toString()
    );
    let afterBountyBalance = (
      await hatToken.balanceOf(tx.logs[1].args._tokenLock)
    ).toString();
    assert.equal(
      tx.logs[1].args._amountReceived.toString(),
      afterBountyBalance
    );
  });

  it("swapBurnSend", async () => {
    await setup(accounts);
    var staker = accounts[4];
    var staker2 = accounts[3];

    await stakingToken.approve(hatVaults.address, web3.utils.toWei("1"), {
      from: staker,
    });
    await stakingToken.approve(hatVaults.address, web3.utils.toWei("1"), {
      from: staker2,
    });
    await stakingToken.mint(staker, web3.utils.toWei("1"));
    await stakingToken.mint(staker2, web3.utils.toWei("1"));

    await hatVaults.deposit(0, web3.utils.toWei("1"), { from: staker });

    assert.equal(await hatToken.balanceOf(staker), 0);
    await utils.increaseTime(7 * 24 * 3600);
    await advanceToSaftyPeriod();
    await hatVaults.submitClaim(0, accounts[2], 3, {
      from: accounts[1],
    });
    await hatVaults.approveClaim(0);

    let path = ethers.utils.solidityPack(["address", "uint24", "address", "uint24", "address"], [stakingToken.address, 0, utils.NULL_ADDRESS, 0, hatToken.address]);
    let amountToSwapAndBurn = await hatVaults.swapAndBurns(0);
    let amountForHackersHatRewards = await hatVaults.hackersHatRewards(accounts[1], 0);
    let amount = amountToSwapAndBurn.add(amountForHackersHatRewards).add(await hatVaults.governanceHatRewards(0));
    let payload = ISwapRouter.encodeFunctionData("exactInput", [[path, hatVaults.address, 0, amount.toString(), 0]]);
    
    try {
      await hatVaults.swapBurnSend(0, accounts[1], 0, router.address, payload, {
        from: accounts[3],
      });
      assert(false, "only gov");
    } catch (ex) {
      assertVMException(ex, "only governance");
    }

    try {
      await hatVaults.swapBurnSend(0, accounts[1], 0, accounts[1], payload, {
        from: accounts[0],
      });
      assert(false, "can only use whitelisted routers");
    } catch (ex) {
      assertVMException(ex, "HVE44");
    }

    try {
      await hatVaults.setRouterWhitelistStatus(router.address, false, {
        from: accounts[3],
      });
      assert(false, "only gov");
    } catch (ex) {
      assertVMException(ex, "only governance");
    }

    let tx = await hatVaults.setRouterWhitelistStatus(router.address, false, {
      from: accounts[0],
    });

    assert.equal(tx.logs[0].event, "RouterWhitelistStatusChanged");
    assert.equal(tx.logs[0].args._router, router.address);
    assert.equal(tx.logs[0].args._status, false);

    try {
      await hatVaults.swapBurnSend(0, accounts[1], 0, router.address, payload, {
        from: accounts[0],
      });
      assert(false, "can only use whitelisted routers");
    } catch (ex) {
      assertVMException(ex, "HVE44");
    }

    tx = await hatVaults.setRouterWhitelistStatus(router.address, true, {
      from: accounts[0],
    });

    assert.equal(tx.logs[0].event, "RouterWhitelistStatusChanged");
    assert.equal(tx.logs[0].args._router, router.address);
    assert.equal(tx.logs[0].args._status, true);

    tx = await hatVaults.swapBurnSend(0, accounts[1], 0, router.address, payload, {
      from: accounts[0],
    });
    assert.equal(tx.logs[0].event, "SwapAndBurn");
    assert.equal(
      tx.logs[0].args._amountSwapped.toString(),
      new web3.utils.BN(web3.utils.toWei("0.8"))
        .mul(
          new web3.utils.BN(
            (await hatVaults.bountyInfos(0)).bountySplit.swapAndBurn
          ).add(
            new web3.utils.BN(
              (
                await hatVaults.bountyInfos(0)
              ).bountySplit.governanceHat
            )
          )
        )
        .div(new web3.utils.BN("10000"))
        .toString()
    );
    assert.equal(
      tx.logs[0].args._amountBurned.toString(),
      new web3.utils.BN(web3.utils.toWei("1"))
        .mul(
          new web3.utils.BN(
            (await hatVaults.bountyInfos(0)).bountySplit.swapAndBurn
          )
        )
        .div(new web3.utils.BN("10000"))
        .toString()
    );
    assert.equal(tx.logs[1].event, "SwapAndSend");
    assert.equal(tx.logs[1].args._amountReceived.toString(), "0");
    // Not real beneficiary should not get tokens
    let afterBountyBalance = (
      await hatToken.balanceOf(tx.logs[1].args._tokenLock)
    ).toString();
    assert.equal(
      tx.logs[1].args._tokenLock,
      "0x0000000000000000000000000000000000000000"
    );

    amountToSwapAndBurn = await hatVaults.swapAndBurns(0);
    amountForHackersHatRewards = await hatVaults.hackersHatRewards(accounts[2], 0);
    amount = amountToSwapAndBurn.add(amountForHackersHatRewards).add(await hatVaults.governanceHatRewards(0));
    payload = ISwapRouter.encodeFunctionData("exactInput", [[path, hatVaults.address, 0, amount.toString(), 0]]);

    tx = await hatVaults.swapBurnSend(0, accounts[2], 0, router.address, payload, {
      from: accounts[0],
    });

    assert.equal(tx.logs[0].event, "SwapAndBurn");
    assert.equal(tx.logs[0].args._amountBurned.toString(), "0");
    assert.equal(
      tx.logs[1].args._amountReceived.toString(),
      new web3.utils.BN(web3.utils.toWei("0.8"))
        .mul(
          new web3.utils.BN(
            (await hatVaults.bountyInfos(0)).bountySplit.hackerHat
          )
        )
        .div(new web3.utils.BN("10000"))
        .toString()
    );
    afterBountyBalance = (
      await hatToken.balanceOf(tx.logs[1].args._tokenLock)
    ).toString();
    assert.equal(
      tx.logs[1].args._amountReceived.toString(),
      afterBountyBalance
    );

    try {
      tx = await hatVaults.swapBurnSend(0, accounts[1], 0, router.address, payload, {
        from: accounts[0],
      });
      assert(false, "can claim only once, nothing to redeem or burn");
    } catch (ex) {
      assertVMException(ex, "HVE24");
    }

    try {
      tx = await hatVaults.swapBurnSend(0, accounts[2], 0, router.address, payload, {
        from: accounts[0],
      });
      assert(false, "can claim only once, nothing to redeem or burn");
    } catch (ex) {
      assertVMException(ex, "HVE24");
    }
  });

  it("swapBurnSend 2 pools with same token", async () => {
    await setup(accounts);

    await hatVaults.addPool(
      100,
      stakingToken.address,
      accounts[1],
      [1000, 4000, 6000, 8000],
      [8000, 1000, 100, 150, 350, 400],
      "_descriptionHash",
      [86400, 10],
      false,
      true
    );
    await hatVaults.committeeCheckIn(1, { from: accounts[1] });

    var staker = accounts[4];
    var staker2 = accounts[3];

    await stakingToken.approve(hatVaults.address, web3.utils.toWei("2"), {
      from: staker,
    });
    await stakingToken.approve(hatVaults.address, web3.utils.toWei("2"), {
      from: staker2,
    });
    await stakingToken.mint(staker, web3.utils.toWei("2"));
    await stakingToken.mint(staker2, web3.utils.toWei("2"));

    await hatVaults.deposit(0, web3.utils.toWei("1"), { from: staker });
    await hatVaults.deposit(1, web3.utils.toWei("1"), { from: staker });

    assert.equal(await hatToken.balanceOf(staker), 0);
    await utils.increaseTime(7 * 24 * 3600);
    await advanceToSaftyPeriod();
    await hatVaults.submitClaim(0, accounts[2], 3, {
      from: accounts[1],
    });
    await hatVaults.submitClaim(1, accounts[2], 3, {
      from: accounts[1],
    });
    await hatVaults.approveClaim(0);
    await hatVaults.approveClaim(1);

    for (i = 0; i < 2; i++) {
      let path = ethers.utils.solidityPack(["address", "uint24", "address", "uint24", "address"], [stakingToken.address, 0, utils.NULL_ADDRESS, 0, hatToken.address]);
      let amountToSwapAndBurn = await hatVaults.swapAndBurns(i);
      let amountForHackersHatRewards = await hatVaults.hackersHatRewards(accounts[1], i);
      let amount = amountToSwapAndBurn.add(amountForHackersHatRewards).add(await hatVaults.governanceHatRewards(i));
      let payload = ISwapRouter.encodeFunctionData("exactInput", [[path, hatVaults.address, 0, amount.toString(), 0]]);
      var tx = await hatVaults.swapBurnSend(i, accounts[1], 0, router.address, payload, {
        from: accounts[0],
      });
      assert.equal(tx.logs[0].event, "SwapAndBurn");
      assert.equal(
        tx.logs[0].args._amountSwapped.toString(),
        new web3.utils.BN(web3.utils.toWei("0.8"))
          .mul(
            new web3.utils.BN(
              (await hatVaults.bountyInfos(i)).bountySplit.swapAndBurn
            ).add(
              new web3.utils.BN(
                (
                  await hatVaults.bountyInfos(i)
                ).bountySplit.governanceHat
              )
            )
          )
          .div(new web3.utils.BN("10000"))
          .toString()
      );
      assert.equal(
        tx.logs[0].args._amountBurned.toString(),
        new web3.utils.BN(web3.utils.toWei("0.8"))
          .mul(
            new web3.utils.BN(
              (await hatVaults.bountyInfos(i)).bountySplit.swapAndBurn
            )
          )
          .div(new web3.utils.BN("10000"))
          .toString()
      );
      assert.equal(tx.logs[1].event, "SwapAndSend");
      assert.equal(tx.logs[1].args._amountReceived.toString(), "0");
      // Not real beneficiary should not get tokens
      let afterBountyBalance = (
        await hatToken.balanceOf(tx.logs[1].args._tokenLock)
      ).toString();
      assert.equal(
        tx.logs[1].args._tokenLock,
        "0x0000000000000000000000000000000000000000"
      );
      assert.equal(
        tx.logs[1].args._amountReceived.toString(),
        afterBountyBalance
      );
    }

    for (i = 0; i < 2; i++) {
      let path = ethers.utils.solidityPack(["address", "uint24", "address", "uint24", "address"], [stakingToken.address, 0, utils.NULL_ADDRESS, 0, hatToken.address]);
      let amountToSwapAndBurn = await hatVaults.swapAndBurns(i);
      let amountForHackersHatRewards = await hatVaults.hackersHatRewards(accounts[2], i);
      let amount = amountToSwapAndBurn.add(amountForHackersHatRewards).add(await hatVaults.governanceHatRewards(i));
      let payload = ISwapRouter.encodeFunctionData("exactInput", [[path, hatVaults.address, 0, amount.toString(), 0]]);
      tx = await hatVaults.swapBurnSend(i, accounts[2], 0, router.address, payload, {
        from: accounts[0],
      });

      assert.equal(tx.logs[0].event, "SwapAndBurn");
      assert.equal(tx.logs[0].args._amountBurned.toString(), "0");
      assert.equal(
        tx.logs[1].args._amountReceived.toString(),
        new web3.utils.BN(web3.utils.toWei("0.8"))
          .mul(
            new web3.utils.BN(
              (await hatVaults.bountyInfos(i)).bountySplit.hackerHat
            )
          )
          .div(new web3.utils.BN("10000"))
          .toString()
      );
      afterBountyBalance = (
        await hatToken.balanceOf(tx.logs[1].args._tokenLock)
      ).toString();
      assert.equal(
        tx.logs[1].args._amountReceived.toString(),
        afterBountyBalance
      );
    }
  });

  it("swapBurnSend return below than minimum should revert", async () => {
    await setup(
      accounts,
      REWARD_PER_BLOCK,
      (await web3.eth.getBlock("latest")).number,
      [3000, 5000, 7000, 9000],
      [8000, 1000, 100, 100, 100, 700],
      2
    );

    var staker = accounts[4];
    var staker2 = accounts[3];

    await stakingToken.approve(hatVaults.address, web3.utils.toWei("1"), {
      from: staker,
    });
    await stakingToken.approve(hatVaults.address, web3.utils.toWei("1"), {
      from: staker2,
    });
    await stakingToken.mint(staker, web3.utils.toWei("1"));
    await stakingToken.mint(staker2, web3.utils.toWei("1"));

    await hatVaults.deposit(0, web3.utils.toWei("1"), { from: staker });

    assert.equal(await hatToken.balanceOf(staker), 0);
    await utils.increaseTime(7 * 24 * 3600);
    await advanceToSaftyPeriod();
    await hatVaults.submitClaim(0, accounts[2], 3, {
      from: accounts[1],
    });
    await hatVaults.approveClaim(0);
    let path = ethers.utils.solidityPack(["address", "uint24", "address", "uint24", "address"], [stakingToken.address, 0, utils.NULL_ADDRESS, 0, hatToken.address]);
    let amountToSwapAndBurn = await hatVaults.swapAndBurns(0);
    let amountForHackersHatRewards = await hatVaults.hackersHatRewards(accounts[1], 0);
    let amount = amountToSwapAndBurn.add(amountForHackersHatRewards).add(await hatVaults.governanceHatRewards(0));
    let payload = ISwapRouter.encodeFunctionData("exactInput", [[path, hatVaults.address, 0, amount.toString(), 0]]);
    try {
      await hatVaults.swapBurnSend(
        0,
        accounts[1],
        web3.utils.toWei("1"),
        router.address,
        payload,
        { from: accounts[0] }
      );
      assert(false, "router return less than minimum");
    } catch (ex) {
      assertVMException(ex, "HVE32");
    }
  });

  it("swapBurnSend with bad call should revert", async () => {
    await setup(
      accounts,
      REWARD_PER_BLOCK,
      (await web3.eth.getBlock("latest")).number,
      [3000, 5000, 7000, 9000],
      [8000, 1000, 100, 100, 100, 700]
    );

    var staker = accounts[4];
    var staker2 = accounts[3];

    await stakingToken.approve(hatVaults.address, web3.utils.toWei("1"), {
      from: staker,
    });
    await stakingToken.approve(hatVaults.address, web3.utils.toWei("1"), {
      from: staker2,
    });
    await stakingToken.mint(staker, web3.utils.toWei("1"));
    await stakingToken.mint(staker2, web3.utils.toWei("1"));

    await hatVaults.deposit(0, web3.utils.toWei("1"), { from: staker });

    assert.equal(await hatToken.balanceOf(staker), 0);
    await utils.increaseTime(7 * 24 * 3600);
    await advanceToSaftyPeriod();
    await hatVaults.submitClaim(0, accounts[2], 3, {
      from: accounts[1],
    });
    await hatVaults.approveClaim(0);
    let payload = "0x00000000000000000000000000000000000001";
    try {
      await hatVaults.swapBurnSend(
        0,
        accounts[1],
        web3.utils.toWei("1"),
        router.address,
        payload,
        { from: accounts[0] }
      );
      assert(false, "swap should not be successful");
    } catch (ex) {
      assertVMException(ex, "HVE43");
    }
  });

  it("claim", async () => {
    await setup(accounts);
    let someHash = "0x00000000000000000000000000000000000001";
    let fee = web3.utils.toWei("1");
    var tx = await hatVaults.claim(someHash, { from: accounts[3] });
    assert.equal(tx.logs[0].event, "Claim");
    assert.equal(tx.logs[0].args._descriptionHash, someHash);
    assert.equal(tx.logs[0].args._claimer, accounts[3]);

    tx = await hatVaults.setClaimFee(fee);
    assert.equal(tx.logs[0].event, "SetClaimFee");
    assert.equal(tx.logs[0].args._fee, fee);
    var govBalanceBefore = new web3.utils.BN(
      await web3.eth.getBalance(accounts[0])
    );
    try {
      await hatVaults.claim(someHash, {
        from: accounts[3],
        value: web3.utils.toWei("0.9"),
      });
      assert(false, "fee is not enough");
    } catch (ex) {
      assertVMException(ex, "HVE14");
    }
    tx = await hatVaults.claim(someHash, {
      from: accounts[3],
      value: web3.utils.toWei("1"),
    });
    var govBalanceAfter = new web3.utils.BN(
      await web3.eth.getBalance(accounts[0])
    );
    assert.equal(govBalanceAfter.sub(govBalanceBefore), fee);
    assert.equal(tx.logs[0].event, "Claim");
    assert.equal(tx.logs[0].args._descriptionHash, someHash);
    assert.equal(tx.logs[0].args._claimer, accounts[3]);
  });

  it("vesting", async () => {
    await setup(accounts);
    var staker = accounts[4];
    var staker2 = accounts[3];
    await stakingToken.approve(hatVaults.address, web3.utils.toWei("1"), {
      from: staker,
    });
    await stakingToken.approve(hatVaults.address, web3.utils.toWei("1"), {
      from: staker2,
    });
    await stakingToken.mint(staker, web3.utils.toWei("1"));
    await stakingToken.mint(staker2, web3.utils.toWei("1"));

    //stake
    await hatVaults.deposit(0, web3.utils.toWei("1"), { from: staker });
    assert.equal(await hatToken.balanceOf(staker), 0);
    await utils.increaseTime(7 * 24 * 3600);
    await advanceToSaftyPeriod();
    await hatVaults.submitClaim(0, accounts[2], 3, {
      from: accounts[1],
    });
    var tx = await hatVaults.approveClaim(0);
    assert.equal(tx.logs[0].event, "ApproveClaim");
    var vestingTokenLock = await HATTokenLock.at(tx.logs[0].args._tokenLock);
    assert.equal(await vestingTokenLock.beneficiary(), accounts[2]);
    var depositValutBNAfterClaim = new web3.utils.BN(web3.utils.toWei("0.8"));
    var expectedHackerBalance = depositValutBNAfterClaim
      .mul(new web3.utils.BN(6000))
      .div(new web3.utils.BN(10000));
    assert.isTrue(
      (await stakingToken.balanceOf(vestingTokenLock.address)).eq(
        expectedHackerBalance
      )
    );
    assert.isTrue(
      new web3.utils.BN(tx.logs[0].args._claimBounty.hackerVested).eq(
        expectedHackerBalance
      )
    );
    assert.isTrue(
      expectedHackerBalance.eq(await vestingTokenLock.managedAmount())
    );
    assert.equal(await vestingTokenLock.revocable(), 2); //Disable
    assert.equal(await vestingTokenLock.canDelegate(), false);

    try {
      await vestingTokenLock.delegate(accounts[4]);
      assert(false, "cannot delegate");
    } catch (ex) {
      assertVMException(ex);
    }

    try {
      await vestingTokenLock.revoke();
      assert(false, "cannot revoke");
    } catch (ex) {
      assertVMException(ex);
    }
    try {
      await vestingTokenLock.withdrawSurplus(1);
      assert(false, "no surplus");
    } catch (ex) {
      assertVMException(ex);
    }
    try {
      await vestingTokenLock.release();
      assert(false, "only beneficiary can release");
    } catch (ex) {
      assertVMException(ex);
    }

    try {
      await vestingTokenLock.release({ from: accounts[2] });
      assert(false, "cannot release before first period");
    } catch (ex) {
      assertVMException(ex);
    }
    await utils.increaseTime(8640);
    await vestingTokenLock.release({ from: accounts[2] });
    //hacker get also rewards via none vesting
    var hackerPriviosBalance = new web3.utils.BN("160000000000000000");
    assert.isTrue(
      (await stakingToken.balanceOf(accounts[2]))
        .sub(hackerPriviosBalance)
        .eq(expectedHackerBalance.div(new web3.utils.BN(10)))
    );

    await utils.increaseTime(8640 * 9);
    await vestingTokenLock.release({ from: accounts[2] });
    assert.isTrue(
      (await stakingToken.balanceOf(accounts[2]))
        .sub(hackerPriviosBalance)
        .eq(expectedHackerBalance)
    );
    try {
      await vestingTokenLock.withdrawSurplus(1, { from: accounts[2] });
      assert(false, "no Surplus");
    } catch (ex) {
      assertVMException(ex);
    }
    await stakingToken.mint(vestingTokenLock.address, 10);
    //await stakingToken.transfer(vestingTokenLock.address,10);
    tx = await vestingTokenLock.withdrawSurplus(1, { from: accounts[2] });
    assert.equal(tx.logs[0].event, "TokensWithdrawn");
    assert.equal(tx.logs[0].args.amount, 1);
  });

  it("no vesting", async () => {
    await setup(accounts, REWARD_PER_BLOCK, 0, [], [0, 10000, 0, 0, 0, 0]);

    var staker = accounts[4];
    await stakingToken.approve(hatVaults.address, web3.utils.toWei("1"), {
      from: staker,
    });
    await stakingToken.mint(staker, web3.utils.toWei("1"));

    //stake
    await hatVaults.deposit(0, web3.utils.toWei("1"), { from: staker });
    await utils.increaseTime(7 * 24 * 3600);
    await advanceToSaftyPeriod();
    await hatVaults.submitClaim(0, accounts[2], 3, {
      from: accounts[1],
    });
    var tx = await hatVaults.approveClaim(0);
    assert.equal(tx.logs[0].event, "ApproveClaim");
    assert.equal(tx.logs[0].args._tokenLock, utils.NULL_ADDRESS);
    assert.equal(
      await stakingToken.balanceOf(hatVaults.address),
      web3.utils.toWei("0.2")
    );
    assert.equal(
      await stakingToken.balanceOf(accounts[2]),
      web3.utils.toWei("0.8")
    );
  });

  it("set vesting params", async () => {
    await setup(accounts);
    assert.equal((await hatVaults.bountyInfos(0)).vestingDuration, 86400);
    assert.equal((await hatVaults.bountyInfos(0)).vestingPeriods, 10);

    try {
      await hatVaults.setVestingParams(0, 21000, 7, { from: accounts[2] });
      assert(false, "only gov can set vesting params");
    } catch (ex) {
      assertVMException(ex, "only governance");
    }
    try {
      await hatVaults.setVestingParams(0, 21000, 0);
      assert(false, "period should not be zero");
    } catch (ex) {
      assertVMException(ex, "HVE16");
    }
    try {
      await hatVaults.setVestingParams(0, 120 * 24 * 3600, 7);
      assert(false, "duration should be less than 120 days");
    } catch (ex) {
      assertVMException(ex, "HVE15");
    }
    try {
      await hatVaults.setVestingParams(0, 6, 7);
      assert(false, "duration should be greater than or equal to period");
    } catch (ex) {
      assertVMException(ex, "HVE17");
    }
    var tx = await hatVaults.setVestingParams(0, 21000, 7);
    assert.equal(tx.logs[0].event, "SetVestingParams");
    assert.equal(tx.logs[0].args._duration, 21000);
    assert.equal(tx.logs[0].args._periods, 7);

    assert.equal((await hatVaults.bountyInfos(0)).vestingDuration, 21000);
    assert.equal((await hatVaults.bountyInfos(0)).vestingPeriods, 7);
  });

  it("set hat vesting params", async () => {
    await setup(accounts);
    assert.equal(
      (await hatVaults.generalParameters()).hatVestingDuration,
      90 * 3600 * 24
    );
    assert.equal((await hatVaults.generalParameters()).hatVestingPeriods, 90);

    try {
      await hatVaults.setHatVestingParams(21000, 7, { from: accounts[2] });
      assert(false, "only gov can set vesting params");
    } catch (ex) {
      assertVMException(ex, "only governance");
    }
    try {
      await hatVaults.setHatVestingParams(21000, 0);
      assert(false, "period should not be zero");
    } catch (ex) {
      assertVMException(ex, "HVE16");
    }
    try {
      await hatVaults.setHatVestingParams(180 * 24 * 3600, 7);
      assert(false, "duration should be less than 180 days");
    } catch (ex) {
      assertVMException(ex, "HVE15");
    }
    try {
      await hatVaults.setHatVestingParams(6, 7);
      assert(false, "duration should be greater than or equal to period");
    } catch (ex) {
      assertVMException(ex, "HVE17");
    }
    var tx = await hatVaults.setHatVestingParams(21000, 7);
    assert.equal(tx.logs[0].event, "SetHatVestingParams");
    assert.equal(tx.logs[0].args._duration, 21000);
    assert.equal(tx.logs[0].args._periods, 7);

    assert.equal(
      (await hatVaults.generalParameters()).hatVestingDuration,
      21000
    );
    assert.equal((await hatVaults.generalParameters()).hatVestingPeriods, 7);
  });

  it("unSafeWithdraw", async () => {
    await setup(accounts);
    var staker = accounts[1];

    await stakingToken.approve(hatVaults.address, web3.utils.toWei("1"), {
      from: staker,
    });
    await stakingToken.mint(staker, web3.utils.toWei("1"));

    //stake
    await hatVaults.deposit(0, web3.utils.toWei("1"), { from: staker });
    try {
      await unSafeWithdraw(0, web3.utils.toWei("1"), staker);
      assert(false, "cannot withdraw on safety period");
    } catch (ex) {
      assertVMException(ex, "HVE30");
    }
  });


  it("setPool x2", async () => {
    var poolManagerMock = await PoolsManagerMock.new();
    //  await setup(accounts, REAL_REWARD_PER_BLOCK, 0, [], [0,0, 0, 0,0, 0],10000);
    await setup(
      accounts,
      REWARD_PER_BLOCK,
      (await web3.eth.getBlock("latest")).number
    );
    var staker = accounts[1];
    await stakingToken.approve(hatVaults.address, web3.utils.toWei("2"), {
      from: staker,
    });
    await stakingToken.mint(staker, web3.utils.toWei("2"));
    await hatVaults.deposit(0, web3.utils.toWei("1"), { from: staker });
    let stakingToken2 = await ERC20Mock.new("Staking", "STK");
    await hatVaults.addPool(
      100,
      stakingToken2.address,
      accounts[1],
      [],
      [0, 0, 0, 0, 0, 0],
      "_descriptionHash",
      [86400, 10],
      false,
      true
    );
    await hatVaults.setCommittee(1, accounts[0], { from: accounts[1] });
    await stakingToken2.approve(hatVaults.address, web3.utils.toWei("2"), {
      from: staker,
    });
    await stakingToken2.mint(staker, web3.utils.toWei("2"));
    await hatVaults.committeeCheckIn(1, { from: accounts[0] });
    await hatVaults.deposit(1, web3.utils.toWei("1"), { from: staker });
    await hatVaults.setPool(0, 200, true, false, "123");
    // Update twice in one block should be same as once
    await poolManagerMock.updatePoolsTwice(hatPoolsUpdater.address, 0, 1);
    await hatVaults.setPool(1, 200, true, false, "123");
    await hatPoolsUpdater.massUpdatePools(0, 2);
    assert.equal(
      Math.round(
        web3.utils.fromWei(await hatToken.balanceOf(hatVaults.address))
      ),
      hatVaultsExpectedHatsBalance
    );
    try {
      await hatPoolsUpdater.massUpdatePools(2, 1);
      assert(false, "invalid mass update pools range");
    } catch (ex) {
      assertVMException(ex, "HPUE02");
    }
  });

  it("addPool with zero alloc point", async () => {
    await setup(
      accounts,
      REWARD_PER_BLOCK,
      (await web3.eth.getBlock("latest")).number
    );
    var staker = accounts[1];
    let stakingToken2 = await ERC20Mock.new("Staking", "STK");
    await hatVaults.addPool(
      0,
      stakingToken2.address,
      accounts[0],
      [],
      [0, 0, 0, 0, 0, 0],
      "_descriptionHash",
      [86400, 10],
      false,
      true
    );
    await hatVaults.setPool(1, 200, true, false, "123");
    await hatVaults.setPool(1, 0, true, false, "123");
    await stakingToken2.approve(hatVaults.address, web3.utils.toWei("2"), {
      from: staker,
    });
    await stakingToken2.mint(staker, web3.utils.toWei("2"));
    await hatVaults.committeeCheckIn(1, { from: accounts[0] });
    await hatVaults.deposit(1, web3.utils.toWei("1"), { from: staker });
    assert.equal(
      Math.round(
        web3.utils.fromWei(await hatToken.balanceOf(hatVaults.address))
      ),
      hatVaultsExpectedHatsBalance
    );
    await hatVaults.updatePool(1);
    assert.equal(
      Math.round(
        web3.utils.fromWei(await hatToken.balanceOf(hatVaults.address))
      ),
      hatVaultsExpectedHatsBalance
    );
  });

  it("setPool x2 v2", async () => {
    await setup(
      accounts,
      REAL_REWARD_PER_BLOCK,
      (await web3.eth.getBlock("latest")).number,
      [],
      [0, 0, 0, 0, 0, 0],
      10000
    );

    var staker = accounts[1];
    await stakingToken.approve(hatVaults.address, web3.utils.toWei("2"), {
      from: staker,
    });
    await stakingToken.mint(staker, web3.utils.toWei("2"));
    let stakingToken2 = await ERC20Mock.new("Staking", "STK");
    try {
      await hatVaults.addPool(
        100,
        stakingToken2.address,
        utils.NULL_ADDRESS,
        [],
        [0, 0, 0, 0, 0, 0],
        "_descriptionHash",
        [86400, 10],
        false,
        true
      );
      assert(false, "committee cannot be zero");
    } catch (ex) {
      assertVMException(ex, "HVE21");
    }

    try {
      await hatVaults.addPool(
        100,
        utils.NULL_ADDRESS,
        accounts[1],
        [],
        [0, 0, 0, 0, 0, 0],
        "_descriptionHash",
        [86400, 10],
        false,
        true
      );
      assert(false, "lp token cannot be zero");
    } catch (ex) {
      assertVMException(ex, "HVE34");
    }
    
    try {
      await hatVaults.addPool(
        100,
        stakingToken2.address,
        accounts[1],
        [],
        [0, 0, 0, 0, 0, 0],
        "_descriptionHash",
        [10, 86400],
        false,
        true
      );
      assert(false, "vesting duration smaller than period");
    } catch (ex) {
      assertVMException(ex, "HVE17");
    }

    try {
      await hatVaults.addPool(
        100,
        stakingToken2.address,
        accounts[1],
        [],
        [0, 0, 0, 0, 0, 0],
        "_descriptionHash",
        [121 * 24 * 3600, 10],
        false,
        true
      );
      assert(false, "vesting duration is too long");
    } catch (ex) {
      assertVMException(ex, "HVE15");
    }

    try {
      await hatVaults.addPool(
        100,
        stakingToken2.address,
        accounts[1],
        [],
        [0, 0, 0, 0, 0, 0],
        "_descriptionHash",
        [86400, 0],
        false,
        true
      );
      assert(false, "vesting period cannot be zero");
    } catch (ex) {
      assertVMException(ex, "HVE16");
    }
    await hatVaults.addPool(
      100,
      stakingToken2.address,
      accounts[1],
      [],
      [0, 0, 0, 0, 0, 0],
      "_descriptionHash",
      [86400, 10],
      false,
      true
    );
    await hatVaults.setCommittee(1, accounts[0], { from: accounts[1] });
    await stakingToken2.approve(hatVaults.address, web3.utils.toWei("1"), {
      from: staker,
    });
    await stakingToken2.mint(staker, web3.utils.toWei("1"));

    await hatVaults.deposit(0, web3.utils.toWei("1"), { from: staker });
    await hatVaults.committeeCheckIn(1, { from: accounts[0] });
    await hatVaults.deposit(1, web3.utils.toWei("1"), { from: staker });

    await hatVaults.setPool(0, 200, true, false, "123");

    await hatPoolsUpdater.massUpdatePools(0, 2);
    assert.equal(
      Math.round(
        web3.utils.fromWei(await hatToken.balanceOf(hatVaults.address))
      ),
      hatVaultsExpectedHatsBalance
    );
  });

  //   it("addPool with the same token", async () => {
  //     await setup(accounts, REAL_REWARD_PER_BLOCK, (await web3.eth.getBlock("latest")).number, [], [0,0, 0, 0,0, 0],10000);
  //
  //     var staker = accounts[1];
  //     await stakingToken.approve(hatVaults.address,web3.utils.toWei("2"),{from:staker});
  //     await stakingToken.mint(staker,web3.utils.toWei("2"));
  //     await hatVaults.addPool(100,stakingToken.address,accounts[1],[],[0,0,0,0,0,0],"_descriptionHash",[86400,10]);
  //     await hatVaults.setCommittee(1,accounts[0],{from:accounts[1]});
  //     await hatVaults.deposit(0,web3.utils.toWei("1"),{from:staker});
  //     await hatVaults.committeeCheckIn(1,{from:accounts[0]});
  //     await hatVaults.deposit(1,web3.utils.toWei("1"),{from:staker});
  //     await hatVaults.setPool(0,200,true,false,"123");
  //     var tx = await hatPoolsUpdater.massUpdatePools(0,2);
  //         await hatToken.getPastEvents('Transfer', {
  //               fromBlock: tx.blockNumber,
  //               toBlock: 'latest'
  //           })
  //           .then(function(events){
  //               assert.equal(events[0].event,"Transfer");
  //               assert.equal(events[0].args.from,utils.NULL_ADDRESS);
  //               assert.equal(events[0].args.to,hatVaults.address);
  //               assert.equal(events.length,2);
  //           });
  //     assert.equal(Math.round(web3.utils.fromWei(await hatToken.balanceOf(hatVaults.address))),2);
  //     assert.equal(await stakingToken.balanceOf(staker),0);
  //
  //     await safeWithdraw(0,web3.utils.toWei("1"),staker);
  //     assert.equal(await stakingToken.balanceOf(staker),web3.utils.toWei("1"));
  //
  //     await safeWithdraw(1,web3.utils.toWei("1"),staker);
  //     assert.equal(await stakingToken.balanceOf(staker),web3.utils.toWei("2"));
  //   });
  //
  //   it("addPool with the same token on the same block", async () => {
  //     await setup(accounts, REAL_REWARD_PER_BLOCK, (await web3.eth.getBlock("latest")).number, [], [0,0, 0, 0,0, 0],10000);
  //     var poolManagerMock = await PoolsManagerMock.new();
  //
  //     await stakingToken.mint(poolManagerMock.address,web3.utils.toWei("2"));
  //     await hatVaults.addPool(200,stakingToken.address,accounts[1],[],[0,0,0,0,0,0],"_descriptionHash",[86400,10]);
  //     await hatVaults.committeeCheckIn(1,{from:accounts[1]});
  //     await poolManagerMock.depositDifferentPids(hatVaults.address,stakingToken.address,[0,1],web3.utils.toWei("1"));
  //     var i;
  //     for (i=0;i<100;i++) {
  //         await utils.mineBlock();
  //     }
  //     assert.equal(await hatToken.balanceOf(poolManagerMock.address),0);
  //     var tx = await poolManagerMock.claimDifferentPids(hatVaults.address,[0,1]);
  //     var localEvents;
  //     await hatVaults.getPastEvents('SafeTransferReward', {
  //           fromBlock: tx.blockNumber,
  //           toBlock: 'latest'
  //       })
  //       .then(function(events){
  //            localEvents = events;
  //   });
  //   assert.equal(localEvents[0].returnValues.amount*2,localEvents[1].returnValues.amount);
  //   assert.equal(await hatToken.balanceOf(poolManagerMock.address),localEvents[0].returnValues.amount*3);
  // });

  it("add/set pool on the same block", async () => {
    let hatToken1 = await HATTokenMock.new(accounts[0], utils.TIME_LOCK_DELAY);
    let router1 = await UniSwapV3RouterMock.new(0, utils.NULL_ADDRESS);
    var tokenLock1 = await HATTokenLock.new();
    let tokenLockFactory1 = await TokenLockFactory.new(tokenLock1.address);
    var poolManager = await PoolsManagerMock.new();
    let hatVaults1 = await HATVaults.new(
      hatToken1.address,
      web3.utils.toWei("100"),
      1,
      10,
      poolManager.address,
      [router1.address],
      tokenLockFactory1.address
    );
    let stakingToken2 = await ERC20Mock.new("Staking", "STK");
    let stakingToken3 = await ERC20Mock.new("Staking", "STK");
    var globalPoolUpdatesLength = await hatVaults1.getGlobalPoolUpdatesLength();
    assert.equal(globalPoolUpdatesLength, 0);
    await poolManager.addPools(
      hatVaults1.address,
      100,
      [stakingToken2.address, stakingToken3.address],
      accounts[1],
      [],
      [0, 0, 0, 0, 0, 0],
      "_descriptionHash",
      [86400, 10]
    );
    globalPoolUpdatesLength = await hatVaults1.getGlobalPoolUpdatesLength();
    assert.equal(globalPoolUpdatesLength, 1); //2 got in the same block
    assert.equal(await hatVaults1.getNumberOfPools(), 2);
    await poolManager.setPools(
      hatVaults1.address,
      [0, 1],
      200,
      true,
      false,
      "_descriptionHash"
    );

    globalPoolUpdatesLength = await hatVaults1.getGlobalPoolUpdatesLength();
    assert.equal(globalPoolUpdatesLength, 2); //2 got in the same block
    let globalUpdatesLen = await hatVaults1.getGlobalPoolUpdatesLength();
    let totalAllocPoint = (
      await hatVaults1.globalPoolUpdates(globalUpdatesLen - 1)
    ).totalAllocPoint;
    assert.equal(totalAllocPoint.toString(), 400); //2 got in the same block
  });

  it("stop in the middle", async () => {
    await setup(
      accounts,
      "1000",
      (await web3.eth.getBlock("latest")).number,
      [],
      [0, 0, 0, 0, 0, 0],
      10,
      0,
      100,
      false,
      88260
    );

    var staker = accounts[1];

    await stakingToken.approve(hatVaults.address, web3.utils.toWei("2"), {
      from: staker,
    });
    await stakingToken.mint(staker, web3.utils.toWei("2"));
    await hatVaults.deposit(0, web3.utils.toWei("1"), { from: staker });
    await utils.mineBlock(1);
    await hatPoolsUpdater.massUpdatePools(0, 1);
    assert.equal(
      (await hatToken.balanceOf(staker)).toString(),
      web3.utils.toWei("0").toString()
    );
    await safeWithdraw(0, web3.utils.toWei("1"), staker);
    assert.equal(await stakingToken.balanceOf(staker), web3.utils.toWei("2"));
    assert.equal(
      (await hatToken.balanceOf(staker)).toString(),
      web3.utils.toWei("88260").toString()
    );
    await hatVaults.deposit(0, web3.utils.toWei("1"), { from: staker });
    await utils.mineBlock(1);
    await safeWithdraw(0, web3.utils.toWei("1"), staker);
    assert.equal(
      (await hatToken.balanceOf(staker)).toString(),
      web3.utils.toWei("88260").toString()
    );
  });
  it("check deep alloc history", async () => {
    //await setup(accounts);
    await setup(
      accounts,
      REWARD_PER_BLOCK,
      (await web3.eth.getBlock("latest")).number,
      [],
      [0, 0, 0, 0, 0, 0],
      10000
    );

    var staker = accounts[1];
    await stakingToken.approve(hatVaults.address, web3.utils.toWei("2"), {
      from: staker,
    });
    await stakingToken.mint(staker, web3.utils.toWei("2"));
    let stakingToken2 = await ERC20Mock.new("Staking", "STK");
    await stakingToken2.approve(hatVaults.address, web3.utils.toWei("1"), {
      from: staker,
    });
    await stakingToken2.mint(staker, web3.utils.toWei("1"));
    var tx = await hatVaults.deposit(0, web3.utils.toWei("1"), {
      from: staker,
    });
    //10
    await hatVaults.addPool(
      100,
      stakingToken2.address,
      accounts[1],
      [],
      [0, 0, 0, 0, 0, 0],
      "_descriptionHash",
      [86400, 10],
      false,
      true
    );
    //5
    await hatVaults.setCommittee(1, accounts[0], { from: accounts[1] });
    //5
    await hatVaults.setPool(1, 300, true, false, "123");
    //2.5
    assert.equal((await hatToken.balanceOf(staker)).toString(), 0);
    assert.equal(await hatVaults.getGlobalPoolUpdatesLength(), 3);
    assert.equal((await hatVaults.poolInfos(0)).lastProcessedTotalAllocPoint, 0);
    assert.equal(
      (await hatVaults.poolInfos(0)).lastRewardBlock,
      tx.receipt.blockNumber
    );
    await hatVaults.claimReward(0, { from: staker });
    assert.equal(
      (await hatToken.balanceOf(staker)).toString(),
      await web3.utils.toWei("992.925").toString()
    );
  });

  it("deposit twice on the same block", async () => {
    await setup(accounts);
    var poolManagerMock = await PoolsManagerMock.new();
    await stakingToken.mint(poolManagerMock.address, web3.utils.toWei("2"));
    await poolManagerMock.depositTwice(
      hatVaults.address,
      stakingToken.address,
      0,
      web3.utils.toWei("1")
    );
    assert.equal(
      (await hatToken.balanceOf(poolManagerMock.address)).toString(),
      0
    );
  });
  it("set pending bounty level delay", async () => {
    await setup(accounts);
    try {
      await hatVaults.setBountyLevelsDelay(24 * 3600 * 2, {
        from: accounts[1],
      });
      assert(false, "only gov");
    } catch (ex) {
      assertVMException(ex, "only governance");
    }

    try {
      await hatVaults.setBountyLevelsDelay(100, { from: accounts[0] });
      assert(false, "too small");
    } catch (ex) {
      assertVMException(ex, "HVE18");
    }
    assert.equal(
      (await hatVaults.generalParameters()).setBountyLevelsDelay,
      24 * 3600 * 2
    );
    var tx = await hatVaults.setBountyLevelsDelay(24 * 3600 * 100, {
      from: accounts[0],
    });
    assert.equal(tx.logs[0].event, "SetBountyLevelsDelay");
    assert.equal(tx.logs[0].args._delay, 24 * 3600 * 100);
    assert.equal(
      (await hatVaults.generalParameters()).setBountyLevelsDelay,
      24 * 3600 * 100
    );
  });

  it("withdraw+ deposit + addition ", async () => {
    await setup(accounts);
    var staker = accounts[1];
    var staker2 = accounts[5];
    var rewarder = accounts[6];

    await stakingToken.approve(hatVaults.address, web3.utils.toWei("3000000"), {
      from: rewarder,
    });
    await stakingToken.approve(hatVaults.address, web3.utils.toWei("4"), {
      from: staker,
    });
    await stakingToken.approve(hatVaults.address, web3.utils.toWei("2"), {
      from: staker2,
    });

    await stakingToken.mint(rewarder, web3.utils.toWei("3000000"));
    await stakingToken.mint(staker, web3.utils.toWei("1"));
    await stakingToken.mint(staker2, web3.utils.toWei("2"));

    assert.equal(await stakingToken.balanceOf(staker), web3.utils.toWei("1"));
    assert.equal(await hatToken.balanceOf(hatVaults.address), web3.utils.toWei(hatVaultsExpectedHatsBalance.toString()));
    try {
      await hatVaults.rewardDepositors(0, web3.utils.toWei("3"), {
        from: rewarder,
      });
      assert(false, "no depositors  yet");
    } catch (ex) {
      assertVMException(ex, "HVE11");
    }
    await hatVaults.deposit(0, web3.utils.toWei("1"), { from: staker });
    await hatVaults.deposit(0, web3.utils.toWei("2"), { from: staker2 });
    await utils.increaseTime(7 * 24 * 3600);
    await advanceToNoneSaftyPeriod();

    await hatVaults.withdrawRequest(0, { from: staker });
    assert.equal(
      await hatVaults.withdrawEnableStartTime(0, staker),
      (await web3.eth.getBlock("latest")).timestamp + 7 * 24 * 3600
    );
    await hatVaults.withdrawRequest(0, { from: staker2 });

    await utils.increaseTime(7 * 24 * 3600);

    try {
      await hatVaults.rewardDepositors(0, web3.utils.toWei("3000000"), {
        from: rewarder,
      });
      assert(false, "amount to reward is too big");
    } catch (ex) {
      assertVMException(ex, "HVE11");
    }

    var tx = await hatVaults.rewardDepositors(0, web3.utils.toWei("3"), {
      from: rewarder,
    });
    assert.equal(tx.logs[0].event, "RewardDepositors");
    assert.equal(tx.logs[0].args._pid, 0);
    assert.equal(tx.logs[0].args._amount, web3.utils.toWei("3"));
    assert.equal((await hatVaults.poolInfos(0)).balance, web3.utils.toWei("6"));
    await stakingToken.mint(hatVaults.address, web3.utils.toWei("100"));
    assert.equal((await stakingToken.balanceOf(staker)).toString(), 0);
    await hatVaults.withdraw(0, web3.utils.toWei("1"), { from: staker });
    await hatVaults.withdraw(0, web3.utils.toWei("2"), { from: staker2 });
    assert.equal(
      (await stakingToken.balanceOf(staker)).toString(),
      web3.utils.toWei("2")
    );
    assert.equal(
      (await stakingToken.balanceOf(staker2)).toString(),
      web3.utils.toWei("4")
    );
  });

  it("withdraw+ deposit + addition HAT ", async () => {
    await setup(
      accounts,
      REAL_REWARD_PER_BLOCK,
      (await web3.eth.getBlock("latest")).number
    );
    var staker = accounts[1];
    var staker2 = accounts[5];
    await hatVaults.addPool(
      100,
      hatToken.address,
      accounts[1],
      [],
      [0, 0, 0, 0, 0, 0],
      "_descriptionHash",
      [86400, 10],
      false,
      true
    );
    await utils.setMinter(hatToken, accounts[0], web3.utils.toWei("110"));
    await hatVaults.committeeCheckIn(1, { from: accounts[1] });

    await hatToken.approve(hatVaults.address, web3.utils.toWei("4"), {
      from: staker,
    });
    await hatToken.approve(hatVaults.address, web3.utils.toWei("2"), {
      from: staker2,
    });

    await hatToken.mint(staker, web3.utils.toWei("4"));
    await hatToken.mint(staker2, web3.utils.toWei("2"));

    assert.equal(await hatToken.balanceOf(staker), web3.utils.toWei("4"));
    assert.equal(await hatToken.balanceOf(hatVaults.address), web3.utils.toWei(hatVaultsExpectedHatsBalance.toString()));
    await hatVaults.deposit(1, web3.utils.toWei("1"), { from: staker });
    await hatVaults.deposit(1, web3.utils.toWei("2"), { from: staker2 });
    await utils.increaseTime(7 * 24 * 3600);
    await advanceToNoneSaftyPeriod();

    await hatVaults.withdrawRequest(1, { from: staker });
    assert.equal(
      await hatVaults.withdrawEnableStartTime(1, staker),
      (await web3.eth.getBlock("latest")).timestamp + 7 * 24 * 3600
    );
    await hatVaults.withdrawRequest(1, { from: staker2 });

    await utils.increaseTime(7 * 24 * 3600);
    await hatVaults.rewardDepositors(1, web3.utils.toWei("3"), {
      from: staker,
    });
    await hatToken.mint(hatVaults.address, web3.utils.toWei("100"));
    assert.equal((await hatToken.balanceOf(staker)).toString(), 0);
    await advanceToNoneSaftyPeriod();
    var tx = await hatVaults.withdraw(1, web3.utils.toWei("1"), {
      from: staker,
    });
    assert.equal(
      (await hatToken.balanceOf(staker)).sub(tx.logs[0].args.amount).toString(),
      web3.utils.toWei("2")
    );
    tx = await hatVaults.withdraw(1, web3.utils.toWei("2"), { from: staker2 });
    assert.equal(
      (await hatToken.balanceOf(staker2))
        .sub(tx.logs[0].args.amount)
        .toString(),
      web3.utils.toWei("4")
    );
  });
});<|MERGE_RESOLUTION|>--- conflicted
+++ resolved
@@ -1840,13 +1840,8 @@
       from: accounts[1],
     });
     var tx = await hatVaults.approveClaim(0);
-<<<<<<< HEAD
-    assert.equal(tx.logs[0].event, "ClaimApproved");
+    assert.equal(tx.logs[0].event, "ApproveClaim");
     let stakerAmount = (await hatVaults.userInfo(0, staker)).shares;
-=======
-    assert.equal(tx.logs[0].event, "ApproveClaim");
-    let stakerAmount = await hatVaults.getStakedAmount(0, staker);
->>>>>>> 2e431ed0
     assert.equal(stakerAmount.toString(), web3.utils.toWei("1"));
     tx = await safeWithdraw(0, stakerAmount, staker);
     assert.equal(tx.logs[0].event, "SafeTransferReward");
