--- conflicted
+++ resolved
@@ -274,13 +274,9 @@
       assertVMException(ex);
     }
 
-<<<<<<< HEAD
     await utils.increaseTime(60 * 60 * 24);
 
-    await hatTimelockController.approveClaim(vault.address, bountyPercentage);
-=======
     await hatTimelockController.approveClaim(vault.address, claimId, bountyPercentage);
->>>>>>> 2ad493bb
 
     let path = ethers.utils.solidityPack(
       ["address", "uint24", "address"],
